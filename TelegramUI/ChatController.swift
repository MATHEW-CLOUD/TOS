import Foundation
import UIKit
import Postbox
import SwiftSignalKit
import Display
import AsyncDisplayKit
import TelegramCore
import SafariServices
import MobileCoreServices

public enum ChatControllerPeekActions {
    case standard
    case remove(() -> Void)
}

public enum ChatControllerPresentationMode: Equatable {
    case standard(previewing: Bool)
    case overlay
    case inline
}

public final class ChatControllerOverlayPresentationData {
    public let expandData: (ASDisplayNode?, () -> Void)
    public init(expandData: (ASDisplayNode?, () -> Void)) {
        self.expandData = expandData
    }
}

private enum ChatLocationInfoData {
    case peer(Promise<PeerView>)
    case group(Promise<ChatListTopPeersView>)
}

private enum ChatRecordingActivity {
    case voice
    case instantVideo
    case none
}

public enum NavigateToMessageLocation {
    case id(MessageId)
    case index(MessageIndex)
    
    var messageId: MessageId {
        switch self {
            case let .id(id):
                return id
            case let .index(index):
                return index.id
        }
    }
}

public final class ChatController: TelegramController, UIViewControllerPreviewingDelegate, UIDropInteractionDelegate {
    private var validLayout: ContainerViewLayout?
    
    public var peekActions: ChatControllerPeekActions = .standard
    private var didSetup3dTouch: Bool = false
    
    private let account: Account
    public let chatLocation: ChatLocation
    private let messageId: MessageId?
    private let botStart: ChatControllerInitialBotStart?
    
    private let peerDisposable = MetaDisposable()
    private let navigationActionDisposable = MetaDisposable()
    private var networkStateDisposable: Disposable?
    
    private let messageIndexDisposable = MetaDisposable()
    
    private let _chatLocationInfoReady = Promise<Bool>()
    private var didSetChatLocationInfoReady = false
    private let chatLocationInfoData: ChatLocationInfoData
    
    private var presentationInterfaceState: ChatPresentationInterfaceState
    
    private var chatTitleView: ChatTitleView?
    private var leftNavigationButton: ChatNavigationButton?
    private var rightNavigationButton: ChatNavigationButton?
    private var chatInfoNavigationButton: ChatNavigationButton?
    
    private var peerView: PeerView?
    
    private var historyStateDisposable: Disposable?
    
    private let galleryHiddenMesageAndMediaDisposable = MetaDisposable()
    private let temporaryHiddenGalleryMediaDisposable = MetaDisposable()
    
    private var controllerInteraction: ChatControllerInteraction?
    private var interfaceInteraction: ChatPanelInterfaceInteraction?
    
    private let messageContextDisposable = MetaDisposable()
    private let controllerNavigationDisposable = MetaDisposable()
    private let sentMessageEventsDisposable = MetaDisposable()
    private let messageActionCallbackDisposable = MetaDisposable()
    private let editMessageDisposable = MetaDisposable()
    private let enqueueMediaMessageDisposable = MetaDisposable()
    private var resolvePeerByNameDisposable: MetaDisposable?
    private var shareStatusDisposable: MetaDisposable?
    
    private let editingMessage = ValuePromise<Float?>(nil, ignoreRepeated: true)
    private let startingBot = ValuePromise<Bool>(false, ignoreRepeated: true)
    private let unblockingPeer = ValuePromise<Bool>(false, ignoreRepeated: true)
    private let searching = ValuePromise<Bool>(false, ignoreRepeated: true)
    private let loadingMessage = ValuePromise<Bool>(false, ignoreRepeated: true)
    
    private let botCallbackAlertMessage = Promise<String?>(nil)
    private var botCallbackAlertMessageDisposable: Disposable?
    
    private var resolveUrlDisposable: MetaDisposable?
    
    private var contextQueryStates: [ChatPresentationInputQueryKind: (ChatPresentationInputQuery, Disposable)] = [:]
    private var searchQuerySuggestionState: (ChatPresentationInputQuery?, Disposable)?
    private var urlPreviewQueryState: (String?, Disposable)?
    private var editingUrlPreviewQueryState: (String?, Disposable)?
    private var searchState: (String, SearchMessagesLocation)?
    
    private var recordingModeFeedback: HapticFeedback?
    private var audioRecorderValue: ManagedAudioRecorder?
    private var audioRecorderFeedback: HapticFeedback?
    private var audioRecorder = Promise<ManagedAudioRecorder?>()
    private var audioRecorderDisposable: Disposable?
    
    private var videoRecorderValue: InstantVideoController?
    private var tempVideoRecorderValue: InstantVideoController?
    private var videoRecorder = Promise<InstantVideoController?>()
    private var videoRecorderDisposable: Disposable?
    
    private var buttonKeyboardMessageDisposable: Disposable?
    private var cachedDataDisposable: Disposable?
    private var chatUnreadCountDisposable: Disposable?
    private var chatUnreadMentionCountDisposable: Disposable?
    private var peerInputActivitiesDisposable: Disposable?
    
    private var recentlyUsedInlineBotsValue: [Peer] = []
    private var recentlyUsedInlineBotsDisposable: Disposable?
    
    private var unpinMessageDisposable: MetaDisposable?
    
    private let typingActivityPromise = Promise<Bool>(false)
    private var inputActivityDisposable: Disposable?
    private var recordingActivityValue: ChatRecordingActivity = .none
    private let recordingActivityPromise = ValuePromise<ChatRecordingActivity>(.none, ignoreRepeated: true)
    private var recordingActivityDisposable: Disposable?
    
    private var searchDisposable: MetaDisposable?
    
    private var historyNavigationStack = ChatHistoryNavigationStack()
    
    let canReadHistory = ValuePromise<Bool>(true, ignoreRepeated: true)
    
    private var canReadHistoryValue = false
    private var canReadHistoryDisposable: Disposable?
    
    private var presentationData: PresentationData
    private var presentationDataDisposable: Disposable?
    
    private var automaticMediaDownloadSettings: AutomaticMediaDownloadSettings
    private var automaticMediaDownloadSettingsDisposable: Disposable?
    
    private var applicationInForegroundDisposable: Disposable?
    
    private var checkedPeerChatServiceActions = false
    
    private var raiseToListen: RaiseToListenManager?
    
    private weak var silentPostTooltipController: TooltipController?
    private weak var mediaRecordingModeTooltipController: TooltipController?
    
    private var screenCaptureEventsDisposable: Disposable?
    private let chatAdditionalDataDisposable = MetaDisposable()
    
    var purposefulAction: (() -> Void)?
    
    public init(account: Account, chatLocation: ChatLocation, messageId: MessageId? = nil, botStart: ChatControllerInitialBotStart? = nil, mode: ChatControllerPresentationMode = .standard(previewing: false)) {
        self.account = account
        self.chatLocation = chatLocation
        self.messageId = messageId
        self.botStart = botStart
        
        let locationBroadcastPanelSource: LocationBroadcastPanelSource
        
        switch chatLocation {
            case let .peer(peerId):
                locationBroadcastPanelSource = .peer(peerId)
                self.chatLocationInfoData = .peer(Promise())
            case .group:
                locationBroadcastPanelSource = .none
                self.chatLocationInfoData = .group(Promise())
        }
        
        self.presentationData = (account.applicationContext as! TelegramApplicationContext).currentPresentationData.with { $0 }
        self.automaticMediaDownloadSettings = (account.applicationContext as! TelegramApplicationContext).currentAutomaticMediaDownloadSettings.with { $0 }
        
        self.presentationInterfaceState = ChatPresentationInterfaceState(chatWallpaper: self.presentationData.chatWallpaper, theme: self.presentationData.theme, strings: self.presentationData.strings, fontSize: self.presentationData.fontSize, accountPeerId: account.peerId, mode: mode, chatLocation: chatLocation)
        
        var enableMediaAccessoryPanel = false
        if case .standard = mode {
            enableMediaAccessoryPanel = true
        }
        let navigationBarPresentationData: NavigationBarPresentationData?
        switch mode {
            case .inline:
                navigationBarPresentationData = nil
            default:
                navigationBarPresentationData = NavigationBarPresentationData(presentationData: self.presentationData)
        }
        super.init(account: account, navigationBarPresentationData: navigationBarPresentationData, enableMediaAccessoryPanel: enableMediaAccessoryPanel, locationBroadcastPanelSource: locationBroadcastPanelSource)
        
        self.navigationItem.backBarButtonItem = UIBarButtonItem(title: self.presentationData.strings.Common_Back, style: .plain, target: nil, action: nil)
        
        self.ready.set(.never())
        
        self.scrollToTop = { [weak self] in
            guard let strongSelf = self, strongSelf.isNodeLoaded else {
                return
            }
            strongSelf.chatDisplayNode.scrollToTop()
        }
        
        self.attemptNavigation = { [weak self] action in
            guard let strongSelf = self else {
                return true
            }
            if let _ = strongSelf.presentationInterfaceState.inputTextPanelState.mediaRecordingState {
                strongSelf.present(standardTextAlertController(theme: AlertControllerTheme(presentationTheme: strongSelf.presentationData.theme), title: nil, text: strongSelf.presentationData.strings.Conversation_DiscardVoiceMessageDescription, actions: [TextAlertAction(type: .genericAction, title: strongSelf.presentationData.strings.Common_Cancel, action: {}), TextAlertAction(type: .defaultAction, title: strongSelf.presentationData.strings.Common_OK, action: {
                    self?.stopMediaRecorder()
                    action()
                })]), in: .window(.root))
                
                return false
            }
            return true
        }
        
        let controllerInteraction = ChatControllerInteraction(openMessage: { [weak self] message in
<<<<<<< HEAD
            if let strongSelf = self, strongSelf.isNodeLoaded, let message = strongSelf.chatDisplayNode.historyNode.messageInCurrentHistoryView(message.id) {
                strongSelf.commitPurposefulAction()
                
                for media in message.media {
                    if let action = media as? TelegramMediaAction {
                        switch action.action {
                            case .pinnedMessageUpdated:
                                for attribute in message.attributes {
                                    if let attribute = attribute as? ReplyMessageAttribute {
                                        strongSelf.navigateToMessage(from: message.id, to: .id(attribute.messageId))
                                        break
                                    }
=======
            guard let strongSelf = self, strongSelf.isNodeLoaded, let message = strongSelf.chatDisplayNode.historyNode.messageInCurrentHistoryView(message.id) else {
                return false
            }
            var openMessageByAction: Bool = false

            for media in message.media {
                if let action = media as? TelegramMediaAction {
                    switch action.action {
                        case .pinnedMessageUpdated:
                            for attribute in message.attributes {
                                if let attribute = attribute as? ReplyMessageAttribute {
                                    strongSelf.navigateToMessage(from: message.id, to: .id(attribute.messageId))
                                    break
>>>>>>> 54eb8f74
                                }
                            }
                        case let .photoUpdated(image):
                            openMessageByAction = image != nil
                        default:
                            break
                    }
                    if !openMessageByAction {
                        return true
                    }
                }
            }
            
            return openChatMessage(account: account, message: message, standalone: false, reverseMessageGalleryOrder: false, navigationController: strongSelf.navigationController as? NavigationController, dismissInput: {
                self?.chatDisplayNode.dismissInput()
            }, present: { c, a in
                self?.present(c, in: .window(.root), with: a)
            }, transitionNode: { messageId, media in
                var selectedNode: (ASDisplayNode, () -> UIView?)?
                if let strongSelf = self {
                    strongSelf.chatDisplayNode.historyNode.forEachItemNode { itemNode in
                        if let itemNode = itemNode as? ChatMessageItemView {
                            if let result = itemNode.transitionNode(id: messageId, media: media) {
                                selectedNode = result
                            }
                        }
                    }
<<<<<<< HEAD
                    return selectedNode
                }, addToTransitionSurface: { view in
                    if let strongSelf = self {
                        strongSelf.chatDisplayNode.historyNode.view.superview?.insertSubview(view, aboveSubview: strongSelf.chatDisplayNode.historyNode.view)
                    }
                }, openUrl: { url in
                    self?.openUrl(url, concealed: false)
                }, openPeer: { peer, navigation in
                    self?.openPeer(peerId: peer.id, navigation: navigation, fromMessage: nil)
                }, callPeer: { peerId in
                    self?.controllerInteraction?.callPeer(peerId)
                }, enqueueMessage: { message in
                    self?.sendMessages([message])
                }, sendSticker: canSendMessagesToChat(strongSelf.presentationInterfaceState) ? { fileReference in
                    self?.controllerInteraction?.sendSticker(fileReference)
                } : nil, setupTemporaryHiddenMedia: { signal, centralIndex, galleryMedia in
                    if let strongSelf = self {
                        strongSelf.temporaryHiddenGalleryMediaDisposable.set((signal |> deliverOnMainQueue).start(next: { entry in
                            if let strongSelf = self, let controllerInteraction = strongSelf.controllerInteraction {
                                var messageIdAndMedia: [MessageId: [Media]] = [:]
                                
                                if let entry = entry, entry.index == centralIndex {
                                    messageIdAndMedia[message.id] = [galleryMedia]
                                }
                                
                                controllerInteraction.hiddenMedia = messageIdAndMedia
                                
                                strongSelf.chatDisplayNode.historyNode.forEachItemNode { itemNode in
                                    if let itemNode = itemNode as? ChatMessageItemView {
                                        itemNode.updateHiddenMedia()
                                    }
=======
                }
                return selectedNode
            }, addToTransitionSurface: { view in
                guard let strongSelf = self else {
                    return
                }
                strongSelf.chatDisplayNode.historyNode.view.superview?.insertSubview(view, aboveSubview: strongSelf.chatDisplayNode.historyNode.view)
            }, openUrl: { url in
                self?.openUrl(url, concealed: false)
            }, openPeer: { peer, navigation in
                self?.openPeer(peerId: peer.id, navigation: navigation, fromMessage: nil)
            }, callPeer: { peerId in
                self?.controllerInteraction?.callPeer(peerId)
            }, enqueueMessage: { message in
                self?.sendMessages([message])
            }, sendSticker: canSendMessagesToChat(strongSelf.presentationInterfaceState) ? { fileReference in
                self?.controllerInteraction?.sendSticker(fileReference)
                } : nil, setupTemporaryHiddenMedia: { signal, centralIndex, galleryMedia in
                if let strongSelf = self {
                    strongSelf.temporaryHiddenGalleryMediaDisposable.set((signal
                    |> deliverOnMainQueue).start(next: { entry in
                        if let strongSelf = self, let controllerInteraction = strongSelf.controllerInteraction {
                            var messageIdAndMedia: [MessageId: [Media]] = [:]
                            
                            if let entry = entry, entry.index == centralIndex {
                                messageIdAndMedia[message.id] = [galleryMedia]
                            }
                            
                            controllerInteraction.hiddenMedia = messageIdAndMedia
                            
                            strongSelf.chatDisplayNode.historyNode.forEachItemNode { itemNode in
                                if let itemNode = itemNode as? ChatMessageItemView {
                                    itemNode.updateHiddenMedia()
>>>>>>> 54eb8f74
                                }
                            }
                        }
                    }))
                }
            })
        }, openPeer: { [weak self] id, navigation, fromMessage in
            self?.openPeer(peerId: id, navigation: navigation, fromMessage: fromMessage)
        }, openPeerMention: { [weak self] name in
            self?.openPeerMention(name)
        }, openMessageContextMenu: { [weak self] message, node, frame in
            guard let strongSelf = self, strongSelf.isNodeLoaded else {
                return
            }
            if let messages = strongSelf.chatDisplayNode.historyNode.messageGroupInCurrentHistoryView(message.id) {
                var updatedMessages = messages
                for i in 0 ..< updatedMessages.count {
                    if updatedMessages[i].id == message.id {
                        let message = updatedMessages.remove(at: i)
                        updatedMessages.insert(message, at: 0)
                        break
                    }
                }
                let _ = contextMenuForChatPresentationIntefaceState(chatPresentationInterfaceState: strongSelf.presentationInterfaceState, account: strongSelf.account, messages: updatedMessages, interfaceInteraction: strongSelf.interfaceInteraction, debugStreamSingleVideo: { id in
                    self?.debugStreamSingleVideo(id)
                }).start(next: { actions in
                    guard let strongSelf = self, !actions.isEmpty else {
                        return
                    }
                    var contextMenuController: ContextMenuController?
                    var contextActions: [ContextMenuAction] = []
                    var sheetActions: [ChatMessageContextMenuSheetAction] = []
                    for action in actions {
                        switch action {
                            case let .context(contextAction):
                                contextActions.append(contextAction)
                            case let .sheet(sheetAction):
                                sheetActions.append(sheetAction)
                        }
                    }
                    
                    if !contextActions.isEmpty {
                        contextMenuController = ContextMenuController(actions: contextActions, catchTapsOutside: true)
                    }
                    
                    contextMenuController?.dismissed = {
                        if let strongSelf = self {
                            strongSelf.chatDisplayNode.displayMessageActionSheet(stableId: nil, sheetActions: nil, displayContextMenuController: nil)
                        }
                    }
                    
                    var hasActions = false
                    for media in updatedMessages[0].media {
                        if media is TelegramMediaAction {
                            hasActions = true
                            break
                        }
                    }
                    if hasActions {
                        if let contextMenuController = contextMenuController {
                            strongSelf.present(contextMenuController, in: .window(.root), with: ContextMenuControllerPresentationArguments(sourceNodeAndRect: {
                                guard let strongSelf = self else {
                                    return nil
                                }
                                return (node, frame, strongSelf.displayNode, strongSelf.displayNode.bounds)
                            }))
                        }
                    } else {
                        strongSelf.chatDisplayNode.displayMessageActionSheet(stableId: updatedMessages[0].stableId, sheetActions: sheetActions, displayContextMenuController: contextMenuController.flatMap { ($0, node, frame) })
                    }
                })
            }
        }, navigateToMessage: { [weak self] fromId, id in
            self?.navigateToMessage(from: fromId, to: .id(id))
        }, clickThroughMessage: { [weak self] in
            self?.chatDisplayNode.dismissInput()
        }, toggleMessagesSelection: { [weak self] ids, value in
            guard let strongSelf = self, strongSelf.isNodeLoaded else {
                return
            }
            strongSelf.updateChatPresentationInterfaceState(animated: true, interactive: true, { $0.updatedInterfaceState { $0.withToggledSelectedMessages(ids, value: value) } })
        }, sendMessage: { [weak self] text in
            guard let strongSelf = self, canSendMessagesToChat(strongSelf.presentationInterfaceState) else {
                return
            }
            strongSelf.chatDisplayNode.setupSendActionOnViewUpdate({
                if let strongSelf = self {
                    strongSelf.updateChatPresentationInterfaceState(animated: true, interactive: false, {
                        $0.updatedInterfaceState { $0.withUpdatedReplyMessageId(nil) }
                    })
                }
            })
            var attributes: [MessageAttribute] = []
            let entities = generateTextEntities(text, enabledTypes: .all)
            if !entities.isEmpty {
                attributes.append(TextEntitiesMessageAttribute(entities: entities))
            }
            strongSelf.sendMessages([.message(text: text, attributes: attributes, mediaReference: nil, replyToMessageId: strongSelf.presentationInterfaceState.interfaceState.replyMessageId, localGroupingKey: nil)])
        }, sendSticker: { [weak self] fileReference in
            if let strongSelf = self {
                strongSelf.chatDisplayNode.setupSendActionOnViewUpdate({
                    if let strongSelf = self {
                        strongSelf.updateChatPresentationInterfaceState(animated: true, interactive: false, {
                            $0.updatedInterfaceState {
                                $0.withUpdatedReplyMessageId(nil)
                            }.updatedInputMode { current in
                                if case let .media(mode, maybeExpanded) = current, maybeExpanded != nil {
                                    return .media(mode: mode, expanded: nil)
                                }
                                return current
                            }
                        })
                    }
                })
                strongSelf.sendMessages([.message(text: "", attributes: [], mediaReference: fileReference.abstract, replyToMessageId: strongSelf.presentationInterfaceState.interfaceState.replyMessageId, localGroupingKey: nil)])
            }
        }, sendGif: { [weak self] fileReference in
            if let strongSelf = self {
                strongSelf.chatDisplayNode.setupSendActionOnViewUpdate({
                    if let strongSelf = self {
                        strongSelf.updateChatPresentationInterfaceState(animated: true, interactive: false, {
                            $0.updatedInterfaceState { $0.withUpdatedReplyMessageId(nil) }.updatedInputMode { current in
                                if case let .media(mode, maybeExpanded) = current, let expanded = maybeExpanded, case .content = expanded  {
                                    return .media(mode: mode, expanded: nil)
                                }
                                return current
                            }
                        })
                    }
                })
                strongSelf.sendMessages([.message(text: "", attributes: [], mediaReference: fileReference.abstract, replyToMessageId: strongSelf.presentationInterfaceState.interfaceState.replyMessageId, localGroupingKey: nil)])
            }
        }, requestMessageActionCallback: { [weak self] messageId, data, isGame in
            if let strongSelf = self {
                if let message = strongSelf.chatDisplayNode.historyNode.messageInCurrentHistoryView(messageId) {
                    strongSelf.updateChatPresentationInterfaceState(animated: true, interactive: true, {
                        return $0.updatedTitlePanelContext {
                            if !$0.contains(where: {
                                switch $0 {
                                    case .requestInProgress:
                                        return true
                                    default:
                                        return false
                                }
                            }) {
                                var updatedContexts = $0
                                updatedContexts.append(.requestInProgress)
                                return updatedContexts.sorted()
                            }
                            return $0
                        }
                    })
                    
                    strongSelf.messageActionCallbackDisposable.set(((requestMessageActionCallback(account: strongSelf.account, messageId: messageId, isGame: isGame, data: data) |> afterDisposed {
                        Queue.mainQueue().async {
                            if let strongSelf = self {
                                strongSelf.updateChatPresentationInterfaceState(animated: true, interactive: true, {
                                    return $0.updatedTitlePanelContext {
                                        if let index = $0.index(where: {
                                            switch $0 {
                                                case .requestInProgress:
                                                    return true
                                                default:
                                                    return false
                                            }
                                        }) {
                                            var updatedContexts = $0
                                            updatedContexts.remove(at: index)
                                            return updatedContexts
                                        }
                                        return $0
                                    }
                                })
                            }
                        }
                    }) |> deliverOnMainQueue).start(next: { result in
                        if let strongSelf = self {
                            switch result {
                                case .none:
                                    break
                                case let .alert(text):
                                    strongSelf.present(standardTextAlertController(theme: AlertControllerTheme(presentationTheme: strongSelf.presentationData.theme), title: nil, text: text, actions: [TextAlertAction(type: .defaultAction, title: strongSelf.presentationData.strings.Common_OK, action: {})]), in: .window(.root))
                                case let .toast(text):
                                    let message: Signal<String?, NoError> = .single(text)
                                    let noMessage: Signal<String?, NoError> = .single(nil)
                                    let delayedNoMessage: Signal<String?, NoError> = noMessage |> delay(1.0, queue: Queue.mainQueue())
                                    strongSelf.botCallbackAlertMessage.set(message |> then(delayedNoMessage))
                                case let .url(url):
                                    if isGame {
                                        strongSelf.chatDisplayNode.dismissInput()
                                        strongSelf.present(GameController(account: strongSelf.account, url: url, message: message), in: .window(.root))
                                    } else {
                                        strongSelf.openUrl(url, concealed: false)
                                    }
                            }
                        }
                    }))
                }
            }
        }, activateSwitchInline: { [weak self] peerId, inputString in
            guard let strongSelf = self else {
                return
            }
            if let botStart = strongSelf.botStart, case let .automatic(returnToPeerId) = botStart.behavior {
                strongSelf.openPeer(peerId: returnToPeerId, navigation: .chat(textInputState: ChatTextInputState(inputText: NSAttributedString(string: inputString)), messageId: nil), fromMessage: nil)
            } else {
                strongSelf.openPeer(peerId: peerId, navigation: .chat(textInputState: ChatTextInputState(inputText: NSAttributedString(string: inputString)), messageId: nil), fromMessage: nil)
            }
        }, openUrl: { [weak self] url, concealed in
            if let strongSelf = self {
                strongSelf.openUrl(url, concealed: concealed)
            }
        }, shareCurrentLocation: { [weak self] in
            if let strongSelf = self {
                strongSelf.present(standardTextAlertController(theme: AlertControllerTheme(presentationTheme: strongSelf.presentationData.theme), title: strongSelf.presentationData.strings.Conversation_ShareBotLocationConfirmationTitle, text: strongSelf.presentationData.strings.Conversation_ShareBotLocationConfirmation, actions: [TextAlertAction(type: .genericAction, title: strongSelf.presentationData.strings.Common_Cancel, action: {}), TextAlertAction(type: .defaultAction, title: strongSelf.presentationData.strings.Common_OK, action: {
                    if let strongSelf = self, let locationManager = strongSelf.account.telegramApplicationContext.locationManager {
                        let _ = (currentLocationManagerCoordinate(manager: locationManager, timeout: 5.0)
                        |> deliverOnMainQueue).start(next: { coordinate in
                            if let strongSelf = self {
                                if let coordinate = coordinate {
                                    strongSelf.sendMessages([.message(text: "", attributes: [], mediaReference: .standalone(media: TelegramMediaMap(latitude: coordinate.latitude, longitude: coordinate.longitude, geoPlace: nil, venue: nil, liveBroadcastingTimeout: nil)), replyToMessageId: nil, localGroupingKey: nil)])
                                } else {
                                    strongSelf.present(standardTextAlertController(theme: AlertControllerTheme(presentationTheme: strongSelf.presentationData.theme), title: nil, text: strongSelf.presentationData.strings.Login_UnknownError, actions: [TextAlertAction(type: .genericAction, title: strongSelf.presentationData.strings.Common_Cancel, action: {})]), in: .window(.root))
                                }
                            }
                        })
                    }
                })]), in: .window(.root))
            }
        }, shareAccountContact: { [weak self] in
            if let strongSelf = self {
                strongSelf.present(standardTextAlertController(theme: AlertControllerTheme(presentationTheme: strongSelf.presentationData.theme), title: strongSelf.presentationData.strings.Conversation_ShareBotContactConfirmationTitle, text: strongSelf.presentationData.strings.Conversation_ShareBotContactConfirmation, actions: [TextAlertAction(type: .genericAction, title: strongSelf.presentationData.strings.Common_Cancel, action: {}), TextAlertAction(type: .defaultAction, title: strongSelf.presentationData.strings.Common_OK, action: {
                    if let strongSelf = self {
                        let _ = (strongSelf.account.postbox.loadedPeerWithId(strongSelf.account.peerId)
                        |> deliverOnMainQueue).start(next: { peer in
                            if let peer = peer as? TelegramUser, let phone = peer.phone, !phone.isEmpty {
                                strongSelf.sendMessages([.message(text: "", attributes: [], mediaReference: .standalone(media: TelegramMediaContact(firstName: peer.firstName ?? "", lastName: peer.lastName ?? "", phoneNumber: phone, peerId: peer.id, vCardData: nil)), replyToMessageId: nil, localGroupingKey: nil)])
                            }
                        })
                    }
                })]), in: .window(.root))
            }
        }, sendBotCommand: { [weak self] messageId, command in
            if let strongSelf = self, canSendMessagesToChat(strongSelf.presentationInterfaceState) {
                strongSelf.chatDisplayNode.setupSendActionOnViewUpdate({})
                var postAsReply = false
                if !command.contains("@") {
                    switch strongSelf.chatLocation {
                        case let .peer(peerId):
                            if (peerId.namespace == Namespaces.Peer.CloudChannel || peerId.namespace == Namespaces.Peer.CloudGroup) {
                                postAsReply = true
                            }
                        case .group:
                            postAsReply = true
                    }
                }
                
                strongSelf.chatDisplayNode.setupSendActionOnViewUpdate({
                    if let strongSelf = self {
                        strongSelf.updateChatPresentationInterfaceState(animated: true, interactive: false, {
                            $0.updatedInterfaceState { $0.withUpdatedReplyMessageId(nil).withUpdatedComposeInputState(ChatTextInputState(inputText: NSAttributedString(string: ""))).withUpdatedComposeDisableUrlPreview(nil) }
                        })
                    }
                })
                var attributes: [MessageAttribute] = []
                let entities = generateTextEntities(command, enabledTypes: .all)
                if !entities.isEmpty {
                    attributes.append(TextEntitiesMessageAttribute(entities: entities))
                }
                strongSelf.sendMessages([.message(text: command, attributes: attributes, mediaReference: nil, replyToMessageId: (postAsReply && messageId != nil) ? messageId! : nil, localGroupingKey: nil)])
            }
        }, openInstantPage: { [weak self] message in
            if let strongSelf = self, strongSelf.isNodeLoaded, let navigationController = strongSelf.navigationController as? NavigationController, let message = strongSelf.chatDisplayNode.historyNode.messageInCurrentHistoryView(message.id) {
                openChatInstantPage(account: strongSelf.account, message: message, navigationController: navigationController)
            }
        }, openHashtag: { [weak self] peerName, hashtag in
            guard let strongSelf = self else {
                return
            }
            if strongSelf.resolvePeerByNameDisposable == nil {
                strongSelf.resolvePeerByNameDisposable = MetaDisposable()
            }
            let resolveSignal: Signal<Peer?, NoError>
            if let peerName = peerName {
                resolveSignal = resolvePeerByName(account: strongSelf.account, name: peerName)
                |> mapToSignal { peerId -> Signal<Peer?, NoError> in
                    if let peerId = peerId {
                        return account.postbox.loadedPeerWithId(peerId)
                        |> map(Optional.init)
                    } else {
                        return .single(nil)
                    }
                }
            } else if case let .peer(peerId) = strongSelf.chatLocation {
                resolveSignal = account.postbox.loadedPeerWithId(peerId)
                |> map(Optional.init)
            } else {
                resolveSignal = .single(nil)
            }
            strongSelf.resolvePeerByNameDisposable?.set((resolveSignal
            |> deliverOnMainQueue).start(next: { peer in
                if let strongSelf = self, !hashtag.isEmpty {
                    let searchController = HashtagSearchController(account: strongSelf.account, peer: peer, query: hashtag)
                    (strongSelf.navigationController as? NavigationController)?.pushViewController(searchController)
                }
            }))
        }, updateInputState: { [weak self] f in
            if let strongSelf = self {
                strongSelf.updateChatPresentationInterfaceState(animated: true, interactive: true, {
                    return $0.updatedInterfaceState {
                        let updatedState: ChatTextInputState
                        if canSendMessagesToChat(strongSelf.presentationInterfaceState) {
                            updatedState = f($0.effectiveInputState)
                        } else {
                            updatedState = ChatTextInputState()
                        }
                        return $0.withUpdatedEffectiveInputState(updatedState)
                    }
                })
            }
        }, updateInputMode: { [weak self] f in
            self?.updateChatPresentationInterfaceState(animated: true, interactive: true, {
                return $0.updatedInputMode(f)
            })
        }, openMessageShareMenu: { [weak self] id in
            if let strongSelf = self, let messages = strongSelf.chatDisplayNode.historyNode.messageGroupInCurrentHistoryView(id) {
                let shareController = ShareController(account: strongSelf.account, subject: .messages(messages))
                strongSelf.chatDisplayNode.dismissInput()
                strongSelf.present(shareController, in: .window(.root))
            }
        }, presentController: { [weak self] controller, arguments in
            self?.present(controller, in: .window(.root), with: arguments)
        }, navigationController: { [weak self] in
            return self?.navigationController as? NavigationController
        }, presentGlobalOverlayController: { [weak self] controller, arguments in
            self?.presentInGlobalOverlay(controller, with: arguments)
        }, callPeer: { [weak self] peerId in
            if let strongSelf = self {
                strongSelf.commitPurposefulAction()
                
                func getUserPeer(postbox: Postbox, peerId: PeerId) -> Signal<Peer?, NoError> {
                    return postbox.transaction { transaction -> Peer? in
                        guard let peer = transaction.getPeer(peerId) else {
                            return nil
                        }
                        if let peer = peer as? TelegramSecretChat {
                            return transaction.getPeer(peer.regularPeerId)
                        } else {
                            return peer
                        }
                    }
                }
                
                let _ = (getUserPeer(postbox: strongSelf.account.postbox, peerId: peerId)
                    |> deliverOnMainQueue).start(next: { peer in
                        guard let peer = peer else {
                            return
                        }
                        
                        let callResult = account.telegramApplicationContext.callManager?.requestCall(peerId: peer.id, endCurrentIfAny: false)
                        if let callResult = callResult, case let .alreadyInProgress(currentPeerId) = callResult {
                            if currentPeerId == peer.id {
                                account.telegramApplicationContext.navigateToCurrentCall?()
                            } else {
                                let presentationData = account.telegramApplicationContext.currentPresentationData.with { $0 }
                                let _ = (account.postbox.transaction { transaction -> (Peer?, Peer?) in
                                    return (transaction.getPeer(peer.id), transaction.getPeer(currentPeerId))
                                    } |> deliverOnMainQueue).start(next: { peer, current in
                                        if let peer = peer, let current = current {
                                            strongSelf.present(standardTextAlertController(theme: AlertControllerTheme(presentationTheme: presentationData.theme), title: presentationData.strings.Call_CallInProgressTitle, text: presentationData.strings.Call_CallInProgressMessage(current.compactDisplayTitle, peer.compactDisplayTitle).0, actions: [TextAlertAction(type: .defaultAction, title: presentationData.strings.Common_Cancel, action: {}), TextAlertAction(type: .genericAction, title: presentationData.strings.Common_OK, action: {
                                                let _ = account.telegramApplicationContext.callManager?.requestCall(peerId: peer.id, endCurrentIfAny: true)
                                            })]), in: .window(.root))
                                        }
                                    })
                            }
                        }
                    })
            }
        }, longTap: { [weak self] action in
            if let strongSelf = self {
                switch action {
                    case let .url(url):
                        var cleanUrl = url
                        var canAddToReadingList = true
                        let canOpenIn = true
                        let mailtoString = "mailto:"
                        let telString = "tel:"
                        var openText = strongSelf.presentationData.strings.Conversation_LinkDialogOpen
                        if cleanUrl.hasPrefix(mailtoString) {
                            canAddToReadingList = false
                            cleanUrl = String(cleanUrl[cleanUrl.index(cleanUrl.startIndex, offsetBy: mailtoString.distance(from: mailtoString.startIndex, to: mailtoString.endIndex))...])
                        } else if cleanUrl.hasPrefix(telString) {
                            canAddToReadingList = false
                            cleanUrl = String(cleanUrl[cleanUrl.index(cleanUrl.startIndex, offsetBy: telString.distance(from: telString.startIndex, to: telString.endIndex))...])
                            openText = strongSelf.presentationData.strings.Conversation_Call
                        } else if canOpenIn {
                            openText = strongSelf.presentationData.strings.Conversation_FileOpenIn
                        }
                        let actionSheet = ActionSheetController(presentationTheme: strongSelf.presentationData.theme)
                        
                        var items: [ActionSheetItem] = []
                        items.append(ActionSheetTextItem(title: cleanUrl))
                        items.append(ActionSheetButtonItem(title: openText, color: .accent, action: { [weak actionSheet] in
                            actionSheet?.dismissAnimated()
                            if let strongSelf = self {
                                if canOpenIn {
                                    strongSelf.openUrlIn(url)
                                } else {
                                    strongSelf.openUrl(url, concealed: false)
                                }
                            }
                        }))
                        items.append(ActionSheetButtonItem(title: canAddToReadingList ? strongSelf.presentationData.strings.ShareMenu_CopyShareLink : strongSelf.presentationData.strings.Conversation_ContextMenuCopy, color: .accent, action: { [weak actionSheet] in
                            actionSheet?.dismissAnimated()
                            UIPasteboard.general.string = cleanUrl
                        }))
                        if canAddToReadingList {
                            items.append(ActionSheetButtonItem(title: strongSelf.presentationData.strings.Conversation_AddToReadingList, color: .accent, action: { [weak actionSheet] in
                                actionSheet?.dismissAnimated()
                                if let link = URL(string: url) {
                                    let _ = try? SSReadingList.default()?.addItem(with: link, title: nil, previewText: nil)
                                }
                            }))
                        }
                    actionSheet.setItemGroups([ActionSheetItemGroup(items: items), ActionSheetItemGroup(items: [
                            ActionSheetButtonItem(title: strongSelf.presentationData.strings.Common_Cancel, color: .accent, action: { [weak actionSheet] in
                                actionSheet?.dismissAnimated()
                            })
                        ])])
                        strongSelf.chatDisplayNode.dismissInput()
                        strongSelf.present(actionSheet, in: .window(.root))
                    case let .peerMention(peerId, mention):
                        let actionSheet = ActionSheetController(presentationTheme: strongSelf.presentationData.theme)
                        var items: [ActionSheetItem] = []
                        if !mention.isEmpty {
                            items.append(ActionSheetTextItem(title: mention))
                        }
                        items.append(ActionSheetButtonItem(title: strongSelf.presentationData.strings.Conversation_LinkDialogOpen, color: .accent, action: { [weak actionSheet] in
                            actionSheet?.dismissAnimated()
                            if let strongSelf = self {
                                strongSelf.openPeer(peerId: peerId, navigation: .chat(textInputState: nil, messageId: nil), fromMessage: nil)
                            }
                        }))
                        if !mention.isEmpty {
                            items.append(ActionSheetButtonItem(title: strongSelf.presentationData.strings.Conversation_LinkDialogCopy, color: .accent, action: { [weak actionSheet] in
                                actionSheet?.dismissAnimated()
                                UIPasteboard.general.string = mention
                            }))
                        }
                        actionSheet.setItemGroups([ActionSheetItemGroup(items:items), ActionSheetItemGroup(items: [
                            ActionSheetButtonItem(title: strongSelf.presentationData.strings.Common_Cancel, color: .accent, action: { [weak actionSheet] in
                                actionSheet?.dismissAnimated()
                            })
                        ])])
                        strongSelf.chatDisplayNode.dismissInput()
                        strongSelf.present(actionSheet, in: .window(.root))
                    case let .mention(mention):
                        let actionSheet = ActionSheetController(presentationTheme: strongSelf.presentationData.theme)
                        actionSheet.setItemGroups([ActionSheetItemGroup(items: [
                            ActionSheetTextItem(title: mention),
                            ActionSheetButtonItem(title: strongSelf.presentationData.strings.Conversation_LinkDialogOpen, color: .accent, action: { [weak actionSheet] in
                                actionSheet?.dismissAnimated()
                                if let strongSelf = self {
                                    strongSelf.openPeerMention(mention)
                                }
                            }),
                            ActionSheetButtonItem(title: strongSelf.presentationData.strings.Conversation_LinkDialogCopy, color: .accent, action: { [weak actionSheet] in
                                actionSheet?.dismissAnimated()
                                    UIPasteboard.general.string = mention
                            })
                        ]), ActionSheetItemGroup(items: [
                            ActionSheetButtonItem(title: strongSelf.presentationData.strings.Common_Cancel, color: .accent, action: { [weak actionSheet] in
                                actionSheet?.dismissAnimated()
                            })
                        ])])
                        strongSelf.chatDisplayNode.dismissInput()
                        strongSelf.present(actionSheet, in: .window(.root))
                    case let .command(command):
                        let actionSheet = ActionSheetController(presentationTheme: strongSelf.presentationData.theme)
                        var items: [ActionSheetItem] = []
                        items.append(ActionSheetTextItem(title: command))
                        if canSendMessagesToChat(strongSelf.presentationInterfaceState) {
                            items.append(ActionSheetButtonItem(title: strongSelf.presentationData.strings.ShareMenu_Send, color: .accent, action: { [weak actionSheet] in
                                actionSheet?.dismissAnimated()
                                if let strongSelf = self {
                                    strongSelf.sendMessages([.message(text: command, attributes: [], mediaReference: nil, replyToMessageId: nil, localGroupingKey: nil)])
                                }
                            }))
                        }
                        items.append(ActionSheetButtonItem(title: strongSelf.presentationData.strings.Conversation_LinkDialogCopy, color: .accent, action: { [weak actionSheet] in
                            actionSheet?.dismissAnimated()
                            UIPasteboard.general.string = command
                        }))
                        actionSheet.setItemGroups([ActionSheetItemGroup(items: items), ActionSheetItemGroup(items: [
                            ActionSheetButtonItem(title: strongSelf.presentationData.strings.Common_Cancel, color: .accent, action: { [weak actionSheet] in
                                actionSheet?.dismissAnimated()
                            })
                        ])])
                        strongSelf.chatDisplayNode.dismissInput()
                        strongSelf.present(actionSheet, in: .window(.root))
                    case let .hashtag(hashtag):
                        let actionSheet = ActionSheetController(presentationTheme: strongSelf.presentationData.theme)
                        actionSheet.setItemGroups([ActionSheetItemGroup(items: [
                            ActionSheetTextItem(title: hashtag),
                            ActionSheetButtonItem(title: strongSelf.presentationData.strings.Conversation_LinkDialogOpen, color: .accent, action: { [weak actionSheet] in
                                actionSheet?.dismissAnimated()
                                if let strongSelf = self {
                                    let peerSignal: Signal<Peer?, NoError>
                                    if case let .peer(peerId) = strongSelf.chatLocation {
                                        peerSignal = strongSelf.account.postbox.loadedPeerWithId(peerId)
                                        |> map(Optional.init)
                                    } else {
                                        peerSignal = .single(nil)
                                    }
                                    let _ = (peerSignal
                                    |> deliverOnMainQueue).start(next: { peer in
                                        if let strongSelf = self {
                                            let searchController = HashtagSearchController(account: strongSelf.account, peer: peer, query: hashtag)
                                            (strongSelf.navigationController as? NavigationController)?.pushViewController(searchController)
                                        }
                                    })
                                }
                            }),
                            ActionSheetButtonItem(title: strongSelf.presentationData.strings.Conversation_LinkDialogCopy, color: .accent, action: { [weak actionSheet] in
                                actionSheet?.dismissAnimated()
                                UIPasteboard.general.string = hashtag
                            })
                        ]), ActionSheetItemGroup(items: [
                            ActionSheetButtonItem(title: strongSelf.presentationData.strings.Common_Cancel, color: .accent, action: { [weak actionSheet] in
                                actionSheet?.dismissAnimated()
                            })
                        ])])
                        strongSelf.chatDisplayNode.dismissInput()
                        strongSelf.present(actionSheet, in: .window(.root))
                }
            }
        }, openCheckoutOrReceipt: { [weak self] messageId in
            if let strongSelf = self {
                strongSelf.commitPurposefulAction()
                if let message = strongSelf.chatDisplayNode.historyNode.messageInCurrentHistoryView(messageId) {
                    for media in message.media {
                        if let invoice = media as? TelegramMediaInvoice {
                            strongSelf.chatDisplayNode.dismissInput()
                            if let receiptMessageId = invoice.receiptMessageId {
                                strongSelf.present(BotReceiptController(account: strongSelf.account, invoice: invoice, messageId: receiptMessageId), in: .window(.root), with: ViewControllerPresentationArguments(presentationAnimation: .modalSheet))
                            } else {
                                strongSelf.present(BotCheckoutController(account: strongSelf.account, invoice: invoice, messageId: messageId), in: .window(.root), with: ViewControllerPresentationArguments(presentationAnimation: .modalSheet))
                            }
                        }
                    }
                }
            }
        }, openSearch: {
        }, setupReply: { [weak self] messageId in
            self?.interfaceInteraction?.setupReplyMessage(messageId)
        }, canSetupReply: { [weak self] message in
            if !message.flags.contains(.Incoming) {
                if !message.flags.intersection([.Failed, .Sending, .Unsent]).isEmpty {
                    return false
                }
            }
            if let strongSelf = self {
                return canReplyInChat(strongSelf.presentationInterfaceState)
            }
            return false
        }, navigateToFirstDateMessage: { [weak self] timestamp in
            guard let strongSelf = self else {
                return
            }
            switch strongSelf.chatLocation {
                case let .peer(peerId):
                    strongSelf.navigateToMessage(from: nil, to: .index(MessageIndex(id: MessageId(peerId: peerId, namespace: 0, id: 0), timestamp: timestamp - Int32(NSTimeZone.local.secondsFromGMT()))), scrollPosition: .bottom(0.0), rememberInStack: false, animated: true, completion: nil)
                default:
                    break
            }
        }, requestMessageUpdate: { [weak self] id in
            if let strongSelf = self {
                strongSelf.chatDisplayNode.historyNode.requestMessageUpdate(id)
            }
        }, cancelInteractiveKeyboardGestures: { [weak self] in
            (self?.view.window as? WindowHost)?.cancelInteractiveKeyboardGestures()
            self?.chatDisplayNode.cancelInteractiveKeyboardGestures()
        }, automaticMediaDownloadSettings: self.automaticMediaDownloadSettings)
        
        self.controllerInteraction = controllerInteraction
        
        self.chatTitleView = ChatTitleView(account: self.account, theme: self.presentationData.theme, strings: self.presentationData.strings, timeFormat: self.presentationData.timeFormat)
        self.navigationItem.titleView = self.chatTitleView
        self.chatTitleView?.pressed = { [weak self] in
            if let strongSelf = self {
                if strongSelf.chatLocation == .peer(strongSelf.account.peerId) {
                    (strongSelf.navigationController as? NavigationController)?.pushViewController(PeerMediaCollectionController(account: strongSelf.account, peerId: strongSelf.account.peerId))
                } else {
                    strongSelf.updateChatPresentationInterfaceState(animated: true, interactive: true, {
                        return $0.updatedTitlePanelContext {
                            if let index = $0.index(where: {
                                switch $0 {
                                    case .chatInfo:
                                        return true
                                    default:
                                        return false
                                }
                            }) {
                                var updatedContexts = $0
                                updatedContexts.remove(at: index)
                                return updatedContexts
                            } else {
                                var updatedContexts = $0
                                updatedContexts.append(.chatInfo)
                                return updatedContexts.sorted()
                            }
                        }
                    })
                }
            }
        }
        
        let chatInfoButtonItem: UIBarButtonItem
        switch chatLocation {
            case .peer:
                chatInfoButtonItem = UIBarButtonItem(customDisplayNode: ChatAvatarNavigationNode())!
            case .group:
                chatInfoButtonItem = UIBarButtonItem(customDisplayNode: ChatMultipleAvatarsNavigationNode())!
        }
        chatInfoButtonItem.target = self
        chatInfoButtonItem.action = #selector(self.rightNavigationButtonAction)
        self.chatInfoNavigationButton = ChatNavigationButton(action: .openChatInfo, buttonItem: chatInfoButtonItem)
        
        self.updateChatPresentationInterfaceState(animated: false, interactive: false, { state in
            if let botStart = botStart, case .interactive = botStart.behavior {
                return state.updatedBotStartPayload(botStart.payload)
            } else {
                return state
            }
        })
        
        switch chatLocation {
            case let .peer(peerId):
                if case let .peer(peerView) = self.chatLocationInfoData {
                    peerView.set(account.viewTracker.peerView(peerId))
                    self.peerDisposable.set((peerView.get()
                        |> deliverOnMainQueue).start(next: { [weak self] peerView in
                            if let strongSelf = self {
                                if let peer = peerViewMainPeer(peerView) {
                                    strongSelf.chatTitleView?.titleContent = .peer(peerView)
                                    (strongSelf.chatInfoNavigationButton?.buttonItem.customDisplayNode as? ChatAvatarNavigationNode)?.avatarNode.setPeer(account: strongSelf.account, peer: peer)
                                }
                                var wasGroupChannel: Bool?
                                if let previousPeerView = strongSelf.peerView, let info = (previousPeerView.peers[previousPeerView.peerId] as? TelegramChannel)?.info {
                                    if case .group = info {
                                        wasGroupChannel = true
                                    } else {
                                        wasGroupChannel = false
                                    }
                                }
                                var isGroupChannel: Bool?
                                if let info = (peerView.peers[peerView.peerId] as? TelegramChannel)?.info {
                                    if case .group = info {
                                        isGroupChannel = true
                                    } else {
                                        isGroupChannel = false
                                    }
                                }
                                strongSelf.peerView = peerView
                                if wasGroupChannel != isGroupChannel {
                                    if let isGroupChannel = isGroupChannel, isGroupChannel {
                                        let (recentDisposable, _) = strongSelf.account.telegramApplicationContext.peerChannelMemberCategoriesContextsManager.recent(postbox: strongSelf.account.postbox, network: strongSelf.account.network, peerId: peerView.peerId, updated: { _ in })
                                        let (adminsDisposable, _) = strongSelf.account.telegramApplicationContext.peerChannelMemberCategoriesContextsManager.admins(postbox: strongSelf.account.postbox, network: strongSelf.account.network, peerId: peerView.peerId, updated: { _ in })
                                        let disposable = DisposableSet()
                                        disposable.add(recentDisposable)
                                        disposable.add(adminsDisposable)
                                        strongSelf.chatAdditionalDataDisposable.set(disposable)
                                    } else {
                                        strongSelf.chatAdditionalDataDisposable.set(nil)
                                    }
                                }
                                if strongSelf.isNodeLoaded {
                                    strongSelf.chatDisplayNode.peerView = peerView
                                }
                                var peerIsMuted = false
                                if let notificationSettings = peerView.notificationSettings as? TelegramPeerNotificationSettings {
                                    if case .muted = notificationSettings.muteState {
                                        peerIsMuted = true
                                    }
                                }
                                var renderedPeer: RenderedPeer?
                                var isContact: Bool = false
                                if let peer = peerView.peers[peerView.peerId] {
                                    isContact = peerView.peerIsContact
                                    var peers = SimpleDictionary<PeerId, Peer>()
                                    peers[peer.id] = peer
                                    if let associatedPeerId = peer.associatedPeerId, let associatedPeer = peerView.peers[associatedPeerId] {
                                        peers[associatedPeer.id] = associatedPeer
                                    }
                                    renderedPeer = RenderedPeer(peerId: peer.id, peers: peers)
                                }
                                
                                var animated = false
                                if let peer = strongSelf.presentationInterfaceState.renderedPeer?.peer as? TelegramSecretChat, let updated = renderedPeer?.peer as? TelegramSecretChat, peer.embeddedState != updated.embeddedState {
                                    animated = true
                                }
                                strongSelf.updateChatPresentationInterfaceState(animated: animated, interactive: false, {
                                    return $0.updatedPeer { _ in return renderedPeer
                                    }.updatedIsContact(isContact).updatedPeerIsMuted(peerIsMuted)
                                })
                                if !strongSelf.didSetChatLocationInfoReady {
                                    strongSelf.didSetChatLocationInfoReady = true
                                    strongSelf._chatLocationInfoReady.set(.single(true))
                                }
                            }
                        }))
                }
            case let .group(groupId):
                if case let .group(topPeersView) = self.chatLocationInfoData {
                    let key: PostboxViewKey = .chatListTopPeers(groupId: groupId)
                    topPeersView.set(account.postbox.combinedView(keys: [key])
                        |> mapToSignal { view -> Signal<ChatListTopPeersView, NoError> in
                            if let entry = view.views[key] as? ChatListTopPeersView {
                                return .single(entry)
                            }
                            return .complete()
                        })
                    self.peerDisposable.set((topPeersView.get()
                        |> deliverOnMainQueue).start(next: { [weak self] topPeersView in
                            if let strongSelf = self {
                                strongSelf.chatTitleView?.titleContent = .group(topPeersView.peers)
                            (strongSelf.chatInfoNavigationButton?.buttonItem.customDisplayNode as? ChatMultipleAvatarsNavigationNode)?.setPeers(account: strongSelf.account, peers: topPeersView.peers, animated: strongSelf.didSetChatLocationInfoReady)
                            
                                if !strongSelf.didSetChatLocationInfoReady {
                                    strongSelf.didSetChatLocationInfoReady = true
                                    strongSelf._chatLocationInfoReady.set(.single(true))
                                }
                            }
                        }))
                }
        }
        
        self.botCallbackAlertMessageDisposable = (self.botCallbackAlertMessage.get()
            |> deliverOnMainQueue).start(next: { [weak self] message in
                if let strongSelf = self {
                    strongSelf.updateChatPresentationInterfaceState(animated: true, interactive: false, {
                        return $0.updatedTitlePanelContext {
                            if let message = message {
                                if let index = $0.index(where: {
                                    switch $0 {
                                        case .toastAlert:
                                            return true
                                        default:
                                            return false
                                    }
                                }) {
                                    if $0[index] != ChatTitlePanelContext.toastAlert(message) {
                                        var updatedContexts = $0
                                        updatedContexts[index] = .toastAlert(message)
                                        return updatedContexts
                                    } else {
                                        return $0
                                    }
                                } else {
                                    var updatedContexts = $0
                                    updatedContexts.append(.toastAlert(message))
                                    return updatedContexts.sorted()
                                }
                            } else {
                                if let index = $0.index(where: {
                                    switch $0 {
                                        case .toastAlert:
                                            return true
                                        default:
                                            return false
                                    }
                                }) {
                                    var updatedContexts = $0
                                    updatedContexts.remove(at: index)
                                    return updatedContexts
                                } else {
                                    return $0
                                }
                            }
                        }
                    })
                }
            })
        
        self.audioRecorderDisposable = (self.audioRecorder.get() |> deliverOnMainQueue).start(next: { [weak self] audioRecorder in
            if let strongSelf = self {
                if strongSelf.audioRecorderValue !== audioRecorder {
                    strongSelf.audioRecorderValue = audioRecorder
                    
                    strongSelf.updateChatPresentationInterfaceState(animated: true, interactive: true, {
                        $0.updatedInputTextPanelState { panelState in
                            if let audioRecorder = audioRecorder {
                                if panelState.mediaRecordingState == nil {
                                    return panelState.withUpdatedMediaRecordingState(.audio(recorder: audioRecorder, isLocked: false))
                                }
                            } else {
                                return panelState.withUpdatedMediaRecordingState(nil)
                            }
                            return panelState
                        }
                    })
                    
                    if let audioRecorder = audioRecorder {
                        if !audioRecorder.beginWithTone {
                            strongSelf.audioRecorderFeedback?.tap()
                        }
                        audioRecorder.start()
                    }
                }
            }
        })
        
        self.videoRecorderDisposable = (self.videoRecorder.get()
        |> deliverOnMainQueue).start(next: { [weak self] videoRecorder in
            if let strongSelf = self {
                if strongSelf.videoRecorderValue !== videoRecorder {
                    let previousVideoRecorderValue = strongSelf.videoRecorderValue
                    strongSelf.videoRecorderValue = videoRecorder
                    
                    strongSelf.updateChatPresentationInterfaceState(animated: true, interactive: true, {
                        $0.updatedInputTextPanelState { panelState in
                            if let videoRecorder = videoRecorder {
                                if panelState.mediaRecordingState == nil {
                                    return panelState.withUpdatedMediaRecordingState(.video(status: .recording(videoRecorder.audioStatus), isLocked: false))
                                }
                            } else {
                                return panelState.withUpdatedMediaRecordingState(nil)
                            }
                            return panelState
                        }
                    })
                    
                    if let videoRecorder = videoRecorder {
                        videoRecorder.onDismiss = {
                            if let strongSelf = self {
                                strongSelf.videoRecorder.set(.single(nil))
                            }
                        }
                        videoRecorder.onStop = {
                            if let strongSelf = self {
                                strongSelf.updateChatPresentationInterfaceState(animated: true, interactive: true, {
                                    $0.updatedInputTextPanelState { panelState in
                                        return panelState.withUpdatedMediaRecordingState(.video(status: .editing, isLocked: false))
                                    }
                                })
                            }
                        }
                        strongSelf.present(videoRecorder, in: .window(.root))
                    }
                    
                    if let previousVideoRecorderValue = previousVideoRecorderValue {
                        previousVideoRecorderValue.dismissVideo()
                    }
                }
            }
        })
        
        if let botStart = botStart, case .automatic = botStart.behavior {
            self.startBot(botStart.payload)
        }
        
        self.inputActivityDisposable = (self.typingActivityPromise.get()
        |> deliverOnMainQueue).start(next: { [weak self] value in
            if let strongSelf = self, case let .peer(peerId) = strongSelf.chatLocation {
                strongSelf.account.updateLocalInputActivity(peerId: peerId, activity: .typingText, isPresent: value)
            }
        })
        
        self.recordingActivityDisposable = (self.recordingActivityPromise.get()
            |> deliverOnMainQueue).start(next: { [weak self] value in
                if let strongSelf = self, case let .peer(peerId) = strongSelf.chatLocation {
                    switch value {
                        case .voice:
                            strongSelf.account.updateLocalInputActivity(peerId: peerId, activity: .recordingVoice, isPresent: true)
                            strongSelf.account.updateLocalInputActivity(peerId: peerId, activity: .recordingInstantVideo, isPresent: false)
                        case .instantVideo:
                            strongSelf.account.updateLocalInputActivity(peerId: peerId, activity: .recordingVoice, isPresent: false)
                            strongSelf.account.updateLocalInputActivity(peerId: peerId, activity: .recordingInstantVideo, isPresent: true)
                        case .none:
                            strongSelf.account.updateLocalInputActivity(peerId: peerId, activity: .recordingVoice, isPresent: false)
                            strongSelf.account.updateLocalInputActivity(peerId: peerId, activity: .recordingInstantVideo, isPresent: false)
                    }
                }
            })
        
        self.presentationDataDisposable = (account.telegramApplicationContext.presentationData
            |> deliverOnMainQueue).start(next: { [weak self] presentationData in
                if let strongSelf = self {
                    let previousTheme = strongSelf.presentationData.theme
                    let previousStrings = strongSelf.presentationData.strings
                    let previousChatWallpaper = strongSelf.presentationData.chatWallpaper
                    
                    strongSelf.presentationData = presentationData
                    
                    if previousTheme !== presentationData.theme || previousStrings !== presentationData.strings || presentationData.chatWallpaper != previousChatWallpaper {
                        strongSelf.themeAndStringsUpdated()
                    }
                }
            })
        
        self.automaticMediaDownloadSettingsDisposable = (account.telegramApplicationContext.automaticMediaDownloadSettings
            |> deliverOnMainQueue).start(next: { [weak self] downloadSettings in
                if let strongSelf = self, strongSelf.automaticMediaDownloadSettings != downloadSettings {
                    strongSelf.automaticMediaDownloadSettings = downloadSettings
                    strongSelf.controllerInteraction?.automaticMediaDownloadSettings = downloadSettings
                    if strongSelf.isNodeLoaded {
                        strongSelf.chatDisplayNode.updateAutomaticMediaDownloadSettings()
                    }
                }
            })
        
        self.applicationInForegroundDisposable = (account.telegramApplicationContext.applicationBindings.applicationInForeground
            |> distinctUntilChanged
            |> deliverOn(Queue.mainQueue())).start(next: { [weak self] value in
                if let strongSelf = self, strongSelf.isNodeLoaded {
                    if !value {
                        strongSelf.saveInterfaceState()
                        strongSelf.raiseToListen?.applicationResignedActive()
                        
                        strongSelf.stopMediaRecorder()
                    }
                }
            })
        
        self.canReadHistoryDisposable = (combineLatest((self.account.applicationContext as! TelegramApplicationContext).applicationBindings.applicationInForeground, self.canReadHistory.get()) |> map { a, b in
            return a && b
        } |> deliverOnMainQueue).start(next: { [weak self] value in
            if let strongSelf = self, strongSelf.canReadHistoryValue != value {
                strongSelf.canReadHistoryValue = value
                strongSelf.raiseToListen?.enabled = value
            }
        })
        
        self.networkStateDisposable = (account.networkState |> deliverOnMainQueue).start(next: { [weak self] state in
            if let strongSelf = self {
                strongSelf.chatTitleView?.networkState = state
            }
        })
        
        if case let .peer(peerId) = self.chatLocation, peerId.namespace == Namespaces.Peer.SecretChat {
            self.screenCaptureEventsDisposable = screenCaptureEvents().start(next: { [weak self] _ in
                if let strongSelf = self, strongSelf.canReadHistoryValue {
                    let _ = addSecretChatMessageScreenshot(account: account, peerId: peerId).start()
                }
            })
        }
    }
    
    required public init(coder aDecoder: NSCoder) {
        fatalError("init(coder:) has not been implemented")
    }
    
    deinit {
        self.historyStateDisposable?.dispose()
        self.messageIndexDisposable.dispose()
        self.navigationActionDisposable.dispose()
        self.galleryHiddenMesageAndMediaDisposable.dispose()
        self.temporaryHiddenGalleryMediaDisposable.dispose()
        self.peerDisposable.dispose()
        self.messageContextDisposable.dispose()
        self.controllerNavigationDisposable.dispose()
        self.sentMessageEventsDisposable.dispose()
        self.messageActionCallbackDisposable.dispose()
        self.editMessageDisposable.dispose()
        self.enqueueMediaMessageDisposable.dispose()
        self.resolvePeerByNameDisposable?.dispose()
        self.shareStatusDisposable?.dispose()
        self.botCallbackAlertMessageDisposable?.dispose()
        for (_, info) in self.contextQueryStates {
            info.1.dispose()
        }
        self.urlPreviewQueryState?.1.dispose()
        self.audioRecorderDisposable?.dispose()
        self.videoRecorderDisposable?.dispose()
        self.buttonKeyboardMessageDisposable?.dispose()
        self.cachedDataDisposable?.dispose()
        self.resolveUrlDisposable?.dispose()
        self.chatUnreadCountDisposable?.dispose()
        self.chatUnreadMentionCountDisposable?.dispose()
        self.peerInputActivitiesDisposable?.dispose()
        self.recentlyUsedInlineBotsDisposable?.dispose()
        self.unpinMessageDisposable?.dispose()
        self.inputActivityDisposable?.dispose()
        self.recordingActivityDisposable?.dispose()
        self.presentationDataDisposable?.dispose()
        self.searchDisposable?.dispose()
        self.applicationInForegroundDisposable?.dispose()
        self.canReadHistoryDisposable?.dispose()
        self.networkStateDisposable?.dispose()
        self.screenCaptureEventsDisposable?.dispose()
        self.chatAdditionalDataDisposable.dispose()
        self.shareStatusDisposable?.dispose()
    }
    
    public func updatePresentationMode(_ mode: ChatControllerPresentationMode) {
        self.updateChatPresentationInterfaceState(animated: false, interactive: false, {
            return $0.updatedMode(mode)
        })
    }
    
    var chatDisplayNode: ChatControllerNode {
        get {
            return super.displayNode as! ChatControllerNode
        }
    }
    
    private func themeAndStringsUpdated() {
        self.navigationItem.backBarButtonItem = UIBarButtonItem(title: self.presentationData.strings.Common_Back, style: .plain, target: nil, action: nil)
        self.statusBar.statusBarStyle = self.presentationData.theme.rootController.statusBar.style.style
        self.navigationBar?.updatePresentationData(NavigationBarPresentationData(presentationData: self.presentationData))
        self.chatTitleView?.updateThemeAndStrings(theme: self.presentationData.theme, strings: self.presentationData.strings)
        self.updateChatPresentationInterfaceState(animated: false, interactive: false, { state in
            var state = state
            state = state.updatedTheme(self.presentationData.theme)
            state = state.updatedStrings(self.presentationData.strings)
            state = state.updatedChatWallpaper(self.presentationData.chatWallpaper)
            return state
        })
    }
    
    override public func loadDisplayNode() {
        self.displayNode = ChatControllerNode(account: self.account, chatLocation: self.chatLocation, messageId: self.messageId, controllerInteraction: self.controllerInteraction!, chatPresentationInterfaceState: self.presentationInterfaceState, automaticMediaDownloadSettings: self.automaticMediaDownloadSettings, navigationBar: self.navigationBar)
        
        self.chatDisplayNode.peerView = self.peerView
        
        let initialData = self.chatDisplayNode.historyNode.initialData
            |> take(1)
            |> beforeNext { [weak self] combinedInitialData in
                if let strongSelf = self, let combinedInitialData = combinedInitialData {
                    if let interfaceState = combinedInitialData.initialData?.chatInterfaceState as? ChatInterfaceState {
                        var pinnedMessageId: MessageId?
                        var peerIsBlocked: Bool = false
                        var canReport: Bool = false
                        var callsAvailable: Bool = false
                        var callsPrivate: Bool = false
                        if let cachedData = combinedInitialData.cachedData as? CachedChannelData {
                            pinnedMessageId = cachedData.pinnedMessageId
                            canReport = cachedData.reportStatus == .canReport
                        } else if let cachedData = combinedInitialData.cachedData as? CachedUserData {
                            peerIsBlocked = cachedData.isBlocked
                            canReport = cachedData.reportStatus == .canReport
                            callsAvailable = cachedData.callsAvailable
                            callsPrivate = cachedData.callsPrivate
                        } else if let cachedData = combinedInitialData.cachedData as? CachedGroupData {
                            canReport = cachedData.reportStatus == .canReport
                        } else if let cachedData = combinedInitialData.cachedData as? CachedSecretChatData {
                            canReport = cachedData.reportStatus == .canReport
                        }
                        var pinnedMessage: Message?
                        if let pinnedMessageId = pinnedMessageId {
                            if let cachedDataMessages = combinedInitialData.cachedDataMessages {
                                pinnedMessage = cachedDataMessages[pinnedMessageId]
                            }
                        }
                        strongSelf.updateChatPresentationInterfaceState(animated: false, interactive: false, { updated in
                            var updated = updated
                        
                            updated = updated.updatedInterfaceState({ _ in return interfaceState })
                            
                            updated = updated.updatedKeyboardButtonsMessage(combinedInitialData.buttonKeyboardMessage)
                            updated = updated.updatedPinnedMessageId(pinnedMessageId)
                            updated = updated.updatedPinnedMessage(pinnedMessage)
                            updated = updated.updatedPeerIsBlocked(peerIsBlocked)
                            updated = updated.updatedCanReportPeer(canReport)
                            updated = updated.updatedCallsAvailable(callsAvailable)
                            updated = updated.updatedCallsPrivate(callsPrivate)
                            updated = updated.updatedTitlePanelContext({ context in
                                if pinnedMessageId != nil {
                                    if !context.contains(where: {
                                        switch $0 {
                                            case .pinnedMessage:
                                                return true
                                            default:
                                                return false
                                        }
                                    }) {
                                        var updatedContexts = context
                                        updatedContexts.append(.pinnedMessage)
                                        return updatedContexts.sorted()
                                    } else {
                                        return context
                                    }
                                } else {
                                    if let index = context.index(where: {
                                        switch $0 {
                                            case .pinnedMessage:
                                                return true
                                            default:
                                                return false
                                        }
                                    }) {
                                        var updatedContexts = context
                                        updatedContexts.remove(at: index)
                                        return updatedContexts
                                    } else {
                                        return context
                                    }
                                }
                            })
                            if let editMessage = interfaceState.editMessage, let message = combinedInitialData.initialData?.associatedMessages[editMessage.messageId] {
                                updated = updatedChatEditInterfaceMessagetState(state: updated, message: message)
                            }
                            return updated
                        })
                    }
                    if let readStateData = combinedInitialData.readStateData {
                        if case let .peer(peerId) = strongSelf.chatLocation, let peerReadStateData = readStateData[peerId], let notificationSettings = peerReadStateData.notificationSettings {
                            var globalRemainingUnreadChatCount = peerReadStateData.totalUnreadChatCount
                            if !notificationSettings.isRemovedFromTotalUnreadCount && peerReadStateData.unreadCount > 0 {
                                globalRemainingUnreadChatCount -= 1
                            }
                            if globalRemainingUnreadChatCount > 0 {
                                strongSelf.navigationItem.badge = "\(globalRemainingUnreadChatCount)"
                            } else {
                                strongSelf.navigationItem.badge = ""
                            }
                        }
                    }
                }
            }
        
        self.buttonKeyboardMessageDisposable = self.chatDisplayNode.historyNode.buttonKeyboardMessage.start(next: { [weak self] message in
            if let strongSelf = self {
                var buttonKeyboardMessageUpdated = false
                if let currentButtonKeyboardMessage = strongSelf.presentationInterfaceState.keyboardButtonsMessage, let message = message {
                    if currentButtonKeyboardMessage.id != message.id || currentButtonKeyboardMessage.stableVersion != message.stableVersion {
                        buttonKeyboardMessageUpdated = true
                    }
                } else if (strongSelf.presentationInterfaceState.keyboardButtonsMessage != nil) != (message != nil) {
                    buttonKeyboardMessageUpdated = true
                }
                if buttonKeyboardMessageUpdated {
                    strongSelf.updateChatPresentationInterfaceState(animated: true, interactive: true, { $0.updatedKeyboardButtonsMessage(message) })
                }
            }
        })
        
        self.cachedDataDisposable = self.chatDisplayNode.historyNode.cachedPeerDataAndMessages.start(next: { [weak self] cachedData, messages in
            if let strongSelf = self {
                var pinnedMessageId: MessageId?
                var peerIsBlocked: Bool = false
                var canReport: Bool = false
                var callsAvailable: Bool = false
                var callsPrivate: Bool = false
                if let cachedData = cachedData as? CachedChannelData {
                    pinnedMessageId = cachedData.pinnedMessageId
                    canReport = cachedData.reportStatus == .canReport
                } else if let cachedData = cachedData as? CachedUserData {
                    peerIsBlocked = cachedData.isBlocked
                    canReport = cachedData.reportStatus == .canReport
                    callsAvailable = cachedData.callsAvailable
                    callsPrivate = cachedData.callsPrivate
                } else if let cachedData = cachedData as? CachedGroupData {
                    canReport = cachedData.reportStatus == .canReport
                } else if let cachedData = cachedData as? CachedSecretChatData {
                    canReport = cachedData.reportStatus == .canReport
                }
                
                var pinnedMessage: Message?
                if let pinnedMessageId = pinnedMessageId {
                    pinnedMessage = messages?[pinnedMessageId]
                }
                
                var pinnedMessageUpdated = false
                if let current = strongSelf.presentationInterfaceState.pinnedMessage, let updated = pinnedMessage {
                    if current.id != updated.id || current.stableVersion != updated.stableVersion {
                        pinnedMessageUpdated = true
                    }
                } else if (strongSelf.presentationInterfaceState.pinnedMessage != nil) != (pinnedMessage != nil) {
                    pinnedMessageUpdated = true
                }
                
                if strongSelf.presentationInterfaceState.pinnedMessageId != pinnedMessageId || strongSelf.presentationInterfaceState.peerIsBlocked != peerIsBlocked || strongSelf.presentationInterfaceState.canReportPeer != canReport || pinnedMessageUpdated {
                    strongSelf.updateChatPresentationInterfaceState(animated: true, interactive: true, { state in
                        return state.updatedPinnedMessageId(pinnedMessageId).updatedPinnedMessage(pinnedMessage).updatedPeerIsBlocked(peerIsBlocked).updatedCanReportPeer(canReport).updatedCallsAvailable(callsAvailable).updatedCallsPrivate(callsPrivate).updatedTitlePanelContext({ context in
                            if pinnedMessageId != nil {
                                if !context.contains(where: {
                                    switch $0 {
                                        case .pinnedMessage:
                                            return true
                                        default:
                                            return false
                                    }
                                }) {
                                    var updatedContexts = context
                                    updatedContexts.append(.pinnedMessage)
                                    return updatedContexts.sorted()
                                } else {
                                    return context
                                }
                            } else {
                                if let index = context.index(where: {
                                    switch $0 {
                                        case .pinnedMessage:
                                            return true
                                        default:
                                            return false
                                    }
                                }) {
                                    var updatedContexts = context
                                    updatedContexts.remove(at: index)
                                    return updatedContexts
                                } else {
                                    return context
                                }
                            }
                        })
                    })
                }
            }
        })
        
        self.historyStateDisposable = self.chatDisplayNode.historyNode.historyState.get().start(next: { [weak self] state in
            if let strongSelf = self {
                strongSelf.updateChatPresentationInterfaceState(animated: true, interactive: strongSelf.isViewLoaded && strongSelf.view.window != nil, {
                    $0.updatedChatHistoryState(state)
                })
            }
        })
        
        self.ready.set(combineLatest(self.chatDisplayNode.historyNode.historyState.get(), self._chatLocationInfoReady.get(), initialData) |> map { _, chatLocationInfoReady, _ in
            return chatLocationInfoReady
        })
        
        self.chatDisplayNode.historyNode.contentPositionChanged = { [weak self] offset in
            if let strongSelf = self {
                let offsetAlpha: CGFloat
                switch offset {
                    case let .known(offset):
                        if offset < 40.0 {
                            offsetAlpha = 0.0
                        } else {
                            offsetAlpha = 1.0
                        }
                    case .unknown:
                        offsetAlpha = 1.0
                    case .none:
                        offsetAlpha = 0.0
                }
                
                strongSelf.chatDisplayNode.navigateButtons.displayDownButton = !offsetAlpha.isZero
            }
        }
        
        self.chatDisplayNode.historyNode.scrolledToIndex = { [weak self] toIndex in
            if let strongSelf = self, case let .message(index) = toIndex {
                if let controllerInteraction = strongSelf.controllerInteraction {
                    if let message = strongSelf.chatDisplayNode.historyNode.messageInCurrentHistoryView(index.id) {
                        let highlightedState = ChatInterfaceHighlightedState(messageStableId: message.stableId)
                        controllerInteraction.highlightedState = highlightedState
                        strongSelf.updateItemNodesHighlightedStates(animated: true)
                        
                        strongSelf.messageContextDisposable.set((Signal<Void, NoError>.complete() |> delay(0.7, queue: Queue.mainQueue())).start(completed: {
                            if let strongSelf = self, let controllerInteraction = strongSelf.controllerInteraction {
                                if controllerInteraction.highlightedState == highlightedState {
                                    controllerInteraction.highlightedState = nil
                                    strongSelf.updateItemNodesHighlightedStates(animated: true)
                                }
                            }
                        }))
                    }
                }
            }
        }
        
        self.chatDisplayNode.historyNode.maxVisibleMessageIndexUpdated = { [weak self] index in
            if let strongSelf = self, !strongSelf.historyNavigationStack.isEmpty {
                strongSelf.historyNavigationStack.filterOutIndicesLessThan(index)
            }
        }
        
        self.chatDisplayNode.requestLayout = { [weak self] transition in
            self?.requestLayout(transition: transition)
        }
        
        self.chatDisplayNode.setupSendActionOnViewUpdate = { [weak self] f in
            self?.chatDisplayNode.historyNode.layoutActionOnViewTransition = { [weak self] transition in
                f()
                if let strongSelf = self, let validLayout = strongSelf.validLayout {
                    var mappedTransition: (ChatHistoryListViewTransition, ListViewUpdateSizeAndInsets?)?
                    
                    strongSelf.chatDisplayNode.containerLayoutUpdated(validLayout, navigationBarHeight: strongSelf.navigationHeight, transition: .animated(duration: 0.4, curve: .spring), listViewTransaction: { updateSizeAndInsets, _, _ in
                        var options = transition.options
                        let _ = options.insert(.Synchronous)
                        let _ = options.insert(.LowLatency)
                        options.remove(.AnimateInsertion)
                        options.insert(.RequestItemInsertionAnimations)
                        
                        let deleteItems = transition.deleteItems.map({ item in
                            return ListViewDeleteItem(index: item.index, directionHint: nil)
                        })
                        
                        var maxInsertedItem: Int?
                        var insertItems: [ListViewInsertItem] = []
                        for i in 0 ..< transition.insertItems.count {
                            let item = transition.insertItems[i]
                            if item.directionHint == .Down && (maxInsertedItem == nil || maxInsertedItem! < item.index) {
                                maxInsertedItem = item.index
                            }
                            insertItems.append(ListViewInsertItem(index: item.index, previousIndex: item.previousIndex, item: item.item, directionHint: item.directionHint == .Down ? .Up : nil))
                        }
                        
                        let scrollToItem = ListViewScrollToItem(index: 0, position: .top(0.0), animated: true, curve: .Spring(duration: 0.4), directionHint: .Up)
                        
                        var stationaryItemRange: (Int, Int)?
                        if let maxInsertedItem = maxInsertedItem {
                            stationaryItemRange = (maxInsertedItem + 1, Int.max)
                        }
                        
                        mappedTransition = (ChatHistoryListViewTransition(historyView: transition.historyView, deleteItems: deleteItems, insertItems: insertItems, updateItems: transition.updateItems, options: options, scrollToItem: scrollToItem, stationaryItemRange: stationaryItemRange, initialData: transition.initialData, keyboardButtonsMessage: transition.keyboardButtonsMessage, cachedData: transition.cachedData, cachedDataMessages: transition.cachedDataMessages, readStateData: transition.readStateData, scrolledToIndex: transition.scrolledToIndex, animateIn: false), updateSizeAndInsets)
                    })
                    
                    if let mappedTransition = mappedTransition {
                        return mappedTransition
                    }
                }
                return (transition, nil)
            }
        }
        
        self.chatDisplayNode.sendMessages = { [weak self] messages in
            if let strongSelf = self, case let .peer(peerId) = strongSelf.chatLocation {
                strongSelf.commitPurposefulAction()
                
                let _ = (enqueueMessages(account: strongSelf.account, peerId: peerId, messages: strongSelf.transformEnqueueMessages(messages)) |> deliverOnMainQueue).start(next: { _ in
                    if let strongSelf = self {
                        strongSelf.chatDisplayNode.historyNode.scrollToEndOfHistory()
                    }
                })
            }
        }
        
        self.chatDisplayNode.requestUpdateChatInterfaceState = { [weak self] animated, f in
            self?.updateChatPresentationInterfaceState(animated: animated,  interactive: true, { $0.updatedInterfaceState(f) })
        }
        
        self.chatDisplayNode.requestUpdateInterfaceState = { [weak self] transition, interactive, f in
            self?.updateChatPresentationInterfaceState(transition: transition, interactive: interactive, f)
        }
        
        self.chatDisplayNode.displayAttachmentMenu = { [weak self] in
            guard let strongSelf = self else {
                return
            }
            if case .peer = strongSelf.chatLocation, let messageId = strongSelf.presentationInterfaceState.interfaceState.editMessage?.messageId {
                let _ = (strongSelf.account.postbox.transaction { transaction -> Message? in
                    return transaction.getMessage(messageId)
                } |> deliverOnMainQueue).start(next: { message in
                    guard let strongSelf = self, let editMessageState = strongSelf.presentationInterfaceState.editMessageState, case let .media(options) = editMessageState.content else {
                        return
                    }
                    strongSelf.presentAttachmentMenu(editMediaOptions: options)
                })
            } else {
                strongSelf.presentAttachmentMenu(editMediaOptions: nil)
            }
        }
        
        let postbox = self.account.postbox
        self.chatDisplayNode.displayPasteMenu = { [weak self] images in
            let _ = (postbox.transaction { transaction -> GeneratedMediaStoreSettings in
                let entry = transaction.getPreferencesEntry(key: ApplicationSpecificPreferencesKeys.generatedMediaStoreSettings) as? GeneratedMediaStoreSettings
                return entry ?? GeneratedMediaStoreSettings.defaultSettings
                }
            |> deliverOnMainQueue).start(next: { [weak self] settings in
                if let strongSelf = self, let peer = strongSelf.presentationInterfaceState.renderedPeer?.peer {
                    let controller = legacyPasteMenu(account: strongSelf.account, peer: peer, saveEditedPhotos: settings.storeEditedPhotos, allowGrouping: true, theme: strongSelf.presentationData.theme, strings: strongSelf.presentationData.strings, images: images, sendMessagesWithSignals: { signals in
                        self?.enqueueMediaMessages(signals: signals)
                    })
                    strongSelf.chatDisplayNode.dismissInput()
                    strongSelf.present(controller, in: .window(.root))
                }
            })
        }
        
        self.chatDisplayNode.updateTypingActivity = { [weak self] value in
            if let strongSelf = self, strongSelf.presentationInterfaceState.interfaceState.editMessage == nil {
                if value {
                    strongSelf.typingActivityPromise.set(Signal<Bool, NoError>.single(true)
                    |> then(
                        Signal<Bool, NoError>.single(false)
                        |> delay(4.0, queue: Queue.mainQueue())
                    ))
                } else {
                    strongSelf.typingActivityPromise.set(.single(false))
                }
            }
        }
        
        self.chatDisplayNode.dismissUrlPreview = { [weak self] in
            if let strongSelf = self {
                if let _ = strongSelf.presentationInterfaceState.interfaceState.editMessage {
                    if let (link, _) = strongSelf.presentationInterfaceState.editingUrlPreview {
                        strongSelf.updateChatPresentationInterfaceState(animated: true, interactive: true, {
                            $0.updatedInterfaceState {
                                $0.withUpdatedEditMessage($0.editMessage.flatMap { $0.withUpdatedDisableUrlPreview(link) })
                            }
                        })
                    }
                } else {
                    if let (link, _) = strongSelf.presentationInterfaceState.urlPreview {
                        strongSelf.updateChatPresentationInterfaceState(animated: true, interactive: true, {
                            $0.updatedInterfaceState {
                                $0.withUpdatedComposeDisableUrlPreview(link)
                            }
                        })
                    }
                }
            }
        }
        
        self.chatDisplayNode.navigateButtons.downPressed = { [weak self] in
            if let strongSelf = self, strongSelf.isNodeLoaded {
                if let messageId = strongSelf.historyNavigationStack.removeLast() {
                    strongSelf.navigateToMessage(from: nil, to: .id(messageId.id), rememberInStack: false)
                } else {
                    strongSelf.chatDisplayNode.historyNode.scrollToEndOfHistory()
                }
            }
        }
        
        self.chatDisplayNode.navigateButtons.mentionsPressed = { [weak self] in
            if let strongSelf = self, strongSelf.isNodeLoaded, case let .peer(peerId) = strongSelf.chatLocation {
                let signal = earliestUnseenPersonalMentionMessage(postbox: strongSelf.account.postbox, network: strongSelf.account.network, peerId: peerId)
                strongSelf.navigationActionDisposable.set((signal |> deliverOnMainQueue).start(next: { result in
                    if let strongSelf = self {
                        switch result {
                            case let .result(messageId):
                                if let messageId = messageId {
                                    strongSelf.navigateToMessage(from: nil, to: .id(messageId))
                                }
                            case .loading:
                                break
                        }
                    }
                }))
            }
        }
        
        let interfaceInteraction = ChatPanelInterfaceInteraction(setupReplyMessage: { [weak self] messageId in
            if let strongSelf = self, strongSelf.isNodeLoaded, canSendMessagesToChat(strongSelf.presentationInterfaceState) {
                if let message = strongSelf.chatDisplayNode.historyNode.messageInCurrentHistoryView(messageId) {
                    strongSelf.updateChatPresentationInterfaceState(animated: true, interactive: true, { $0.updatedInterfaceState({ $0.withUpdatedReplyMessageId(message.id) }).updatedSearch(nil) })
                    strongSelf.chatDisplayNode.ensureInputViewFocused()
                }
            }
        }, setupEditMessage: { [weak self] messageId in
            if let strongSelf = self, strongSelf.isNodeLoaded {
                guard let messageId = messageId else {
                    strongSelf.updateChatPresentationInterfaceState(animated: true, interactive: true, { state in
                        var state = state
                        state = state.updatedInterfaceState {
                            $0.withUpdatedEditMessage(nil)
                        }
                        state = state.updatedEditMessageState(nil)
                        return state
                    })
                    strongSelf.editMessageDisposable.set(nil)
                    
                    return
                }
                if let message = strongSelf.chatDisplayNode.historyNode.messageInCurrentHistoryView(messageId) {
                    strongSelf.updateChatPresentationInterfaceState(animated: true, interactive: true, { state in
                        var updated = state.updatedInterfaceState {
                            var entities: [MessageTextEntity] = []
                            for attribute in message.attributes {
                                if let attribute = attribute as? TextEntitiesMessageAttribute {
                                    entities = attribute.entities
                                    break
                                }
                            }
                            return $0.withUpdatedEditMessage(ChatEditMessageState(messageId: messageId, inputState: ChatTextInputState(inputText: chatInputStateStringWithAppliedEntities(message.text, entities: entities)), disableUrlPreview: nil))
                        }
                        
                        updated = updatedChatEditInterfaceMessagetState(state: updated, message: message)
                        updated = updated.updatedInputMode({ _ in
                            return .text
                        })
                        
                        return updated
                    })
                }
            }
        }, beginMessageSelection: { [weak self] messageIds in
            if let strongSelf = self, strongSelf.isNodeLoaded {
                strongSelf.updateChatPresentationInterfaceState(animated: true, interactive: true,{ $0.updatedInterfaceState { $0.withUpdatedSelectedMessages(messageIds) } })
            }
        }, deleteSelectedMessages: { [weak self] in
            if let strongSelf = self {
                if let messageIds = strongSelf.presentationInterfaceState.interfaceState.selectionState?.selectedIds, !messageIds.isEmpty {
                    strongSelf.messageContextDisposable.set((chatAvailableMessageActions(postbox: strongSelf.account.postbox, accountPeerId: strongSelf.account.peerId, messageIds: messageIds)
                    |> deliverOnMainQueue).start(next: { actions in
                        if let strongSelf = self, !actions.options.isEmpty {
                            if let banAuthor = actions.banAuthor {
                                strongSelf.presentBanMessageOptions(author: banAuthor, messageIds: messageIds, options: actions.options)
                            } else {
                                strongSelf.presentDeleteMessageOptions(messageIds: messageIds, options: actions.options)
                            }
                        }
                    }))
                }
            }
        }, reportSelectedMessages: { [weak self] in
            if let strongSelf = self, let messageIds = strongSelf.presentationInterfaceState.interfaceState.selectionState?.selectedIds, !messageIds.isEmpty {
                strongSelf.present(peerReportOptionsController(account: strongSelf.account, subject: .messages(Array(messageIds).sorted()), present: { c, a in
                    self?.present(c, in: .window(.root), with: a)
                }), in: .window(.root))
            }
        }, reportMessages: { [weak self] messages in
            if let strongSelf = self, !messages.isEmpty {
                strongSelf.present(peerReportOptionsController(account: strongSelf.account, subject: .messages(messages.map({ $0.id }).sorted()), present: { c, a in
                    self?.present(c, in: .window(.root), with: a)
                }), in: .window(.root))
            }
        }, deleteMessages: { [weak self] messages in
            if let strongSelf = self, !messages.isEmpty {
                let messageIds = Set(messages.map { $0.id })
                strongSelf.messageContextDisposable.set((chatAvailableMessageActions(postbox: strongSelf.account.postbox, accountPeerId: strongSelf.account.peerId, messageIds: messageIds)
                |> deliverOnMainQueue).start(next: { actions in
                    if let strongSelf = self, !actions.options.isEmpty {
                        if let banAuthor = actions.banAuthor {
                            strongSelf.presentBanMessageOptions(author: banAuthor, messageIds: messageIds, options: actions.options)
                        } else {
                            var isAction = false
                            if messages.count == 1 {
                                for media in messages[0].media {
                                    if media is TelegramMediaAction {
                                        isAction = true
                                    }
                                }
                            }
                            if isAction && (actions.options == .deleteGlobally || actions.options == .deleteLocally) {
                                let _ = deleteMessagesInteractively(postbox: strongSelf.account.postbox, messageIds: Array(messageIds), type: actions.options == .deleteLocally ? .forLocalPeer : .forEveryone).start()
                            } else {
                                strongSelf.presentDeleteMessageOptions(messageIds: messageIds, options: actions.options)
                            }
                        }
                    }
                }))
            }
        }, forwardSelectedMessages: { [weak self] in
            if let strongSelf = self {
                if let forwardMessageIdsSet = strongSelf.presentationInterfaceState.interfaceState.selectionState?.selectedIds {
                    let forwardMessageIds = Array(forwardMessageIdsSet).sorted()
                    strongSelf.forwardMessages(messageIds: forwardMessageIds)
                }
            }
        }, forwardMessages: { [weak self] messages in
            if let strongSelf = self, !messages.isEmpty {
                let forwardMessageIds = messages.map { $0.id }.sorted()
                strongSelf.forwardMessages(messageIds: forwardMessageIds)
            }
        }, shareSelectedMessages: { [weak self] in
            if let strongSelf = self, let selectedIds = strongSelf.presentationInterfaceState.interfaceState.selectionState?.selectedIds, !selectedIds.isEmpty {
                let _ = (strongSelf.account.postbox.transaction { transaction -> [Message] in
                    var messages: [Message] = []
                    for id in selectedIds {
                        if let message = transaction.getMessage(id) {
                            messages.append(message)
                        }
                    }
                    return messages
                } |> deliverOnMainQueue).start(next: { messages in
                    if let strongSelf = self, !messages.isEmpty {
                        strongSelf.updateChatPresentationInterfaceState(animated: true, interactive: true, { $0.updatedInterfaceState({ $0.withoutSelectionState() }) })
                        
                        let shareController = ShareController(account: strongSelf.account, subject: .messages(messages.sorted(by: { lhs, rhs in
                            return MessageIndex(lhs) < MessageIndex(rhs)
                        })), externalShare: true, immediateExternalShare: true)
                        strongSelf.chatDisplayNode.dismissInput()
                        strongSelf.present(shareController, in: .window(.root))
                    }
                })
            }
        }, updateTextInputStateAndMode: { [weak self] f in
            if let strongSelf = self {
                strongSelf.updateChatPresentationInterfaceState(animated: true, interactive: true, { state in
                    let (updatedState, updatedMode) = f(state.interfaceState.effectiveInputState, state.inputMode)
                    return state.updatedInterfaceState { interfaceState in
                        
                        return interfaceState.withUpdatedEffectiveInputState(updatedState)
                        }.updatedInputMode({ _ in updatedMode })
                })
            }
        }, updateInputModeAndDismissedButtonKeyboardMessageId: { [weak self] f in
            if let strongSelf = self {
                strongSelf.updateChatPresentationInterfaceState(animated: true, interactive: true, {
                    let (updatedInputMode, updatedClosedButtonKeyboardMessageId) = f($0)
                    return $0.updatedInputMode({ _ in return updatedInputMode }).updatedInterfaceState({ $0.withUpdatedMessageActionsState({ $0.withUpdatedClosedButtonKeyboardMessageId(updatedClosedButtonKeyboardMessageId) }) })
                })
            }
        }, editMessage: { [weak self] in
            if let strongSelf = self, let editMessage = strongSelf.presentationInterfaceState.interfaceState.editMessage {
                var disableUrlPreview = false
                if let (link, _) = strongSelf.presentationInterfaceState.editingUrlPreview {
                    if editMessage.disableUrlPreview == link {
                        disableUrlPreview = true
                    }
                }
                
                let editingMessage = strongSelf.editingMessage
                let text = trimChatInputText(editMessage.inputState.inputText)
                let entities = generateTextEntities(text.string, enabledTypes: .all, currentEntities: generateChatInputTextEntities(text))
                var entitiesAttribute: TextEntitiesMessageAttribute?
                if !entities.isEmpty {
                    entitiesAttribute = TextEntitiesMessageAttribute(entities: entities)
                }
                
                let media: RequestEditMessageMedia
                if let editMediaReference = strongSelf.presentationInterfaceState.editMessageState?.mediaReference {
                    media = .update(editMediaReference)
                } else {
                    media = .keep
                }
                
                strongSelf.editMessageDisposable.set((requestEditMessage(account: strongSelf.account, messageId: editMessage.messageId, text: text.string, media: media
                    , entities: entitiesAttribute, disableUrlPreview: disableUrlPreview) |> deliverOnMainQueue |> afterDisposed({
                        editingMessage.set(nil)
                    })).start(next: { result in
                    guard let strongSelf = self else {
                        return
                    }
                    switch result {
                        case let .progress(value):
                            editingMessage.set(value)
                        case .done:
                            editingMessage.set(nil)
                            strongSelf.updateChatPresentationInterfaceState(animated: true, interactive: true, { state in
                                var state = state
                                state = state.updatedInterfaceState({ $0.withUpdatedEditMessage(nil) })
                                state = state.updatedEditMessageState(nil)
                                return state
                            })
                    }
                }, error: { error in
                    guard let strongSelf = self else {
                        return
                    }
                    
                    editingMessage.set(nil)
                    
                    let text: String
                    switch error {
                        case .generic:
                            text = strongSelf.presentationData.strings.Channel_EditMessageErrorGeneric
                        case .restricted:
                            text = strongSelf.presentationData.strings.Group_ErrorSendRestrictedMedia
                    }
                    strongSelf.present(standardTextAlertController(theme: AlertControllerTheme(presentationTheme: strongSelf.presentationData.theme), title: nil, text: text, actions: [TextAlertAction(type: .defaultAction, title: strongSelf.presentationData.strings.Common_OK, action: {
                    })]), in: .window(.root))
                }))
            }
        }, beginMessageSearch: { [weak self] domain, query in
            if let strongSelf = self {
                strongSelf.updateChatPresentationInterfaceState(animated: true, interactive: true, { current in
                    return current.updatedTitlePanelContext {
                        if let index = $0.index(where: {
                            switch $0 {
                                case .chatInfo:
                                    return true
                                default:
                                    return false
                            }
                        }) {
                            var updatedContexts = $0
                            updatedContexts.remove(at: index)
                            return updatedContexts
                        } else {
                            return $0
                        }
                    }.updatedSearch(current.search == nil ? ChatSearchData(domain: domain).withUpdatedQuery(query) : current.search?.withUpdatedDomain(domain).withUpdatedQuery(query))
                })
            }
        }, dismissMessageSearch: { [weak self] in
            if let strongSelf = self {
                strongSelf.updateChatPresentationInterfaceState(animated: true, interactive: true, { current in
                    return current.updatedSearch(nil)
                })
            }
        }, updateMessageSearch: { [weak self] query in
            if let strongSelf = self {
                strongSelf.updateChatPresentationInterfaceState(animated: true, interactive: true, { current in
                    if let data = current.search {
                        return current.updatedSearch(data.withUpdatedQuery(query))
                    } else {
                        return current
                    }
                })
            }
        }, navigateMessageSearch: { [weak self] action in
            if let strongSelf = self {
                var navigateIndex: MessageIndex?
                strongSelf.updateChatPresentationInterfaceState(animated: true, interactive: true, { current in
                    if let data = current.search, let resultsState = data.resultsState {
                        if let currentId = resultsState.currentId, let index = resultsState.messageIndices.index(where: { $0.id == currentId }) {
                            var updatedIndex: Int?
                            switch action {
                                case .earlier:
                                    if index != 0 {
                                        updatedIndex = index - 1
                                    }
                                case .later:
                                    if index != resultsState.messageIndices.count - 1 {
                                        updatedIndex = index + 1
                                    }
                            }
                            if let updatedIndex = updatedIndex {
                                navigateIndex = resultsState.messageIndices[updatedIndex]
                                return current.updatedSearch(data.withUpdatedResultsState(ChatSearchResultsState(messageIndices: resultsState.messageIndices, currentId: resultsState.messageIndices[updatedIndex].id)))
                            }
                        }
                    }
                    return current
                })
                if let navigateIndex = navigateIndex {
                    switch strongSelf.chatLocation {
                        case .peer:
                            strongSelf.navigateToMessage(from: nil, to: .id(navigateIndex.id))
                        case .group:
                            strongSelf.navigateToMessage(from: nil, to: .index(navigateIndex))
                    }
                }
            }
        }, openCalendarSearch: { [weak self] in
            if let strongSelf = self, case let .peer(peerId) = strongSelf.chatLocation {
                strongSelf.chatDisplayNode.dismissInput()
                
                let controller = ChatDateSelectionSheet(theme: strongSelf.presentationData.theme, strings: strongSelf.presentationData.strings, completion: { timestamp in
                    if let strongSelf = self {
                        strongSelf.loadingMessage.set(true)
                        strongSelf.messageIndexDisposable.set((searchMessageIdByTimestamp(account: strongSelf.account, peerId: peerId, timestamp: timestamp) |> deliverOnMainQueue).start(next: { messageId in
                            if let strongSelf = self {
                                strongSelf.loadingMessage.set(false)
                                if let messageId = messageId {
                                    strongSelf.navigateToMessage(from: nil, to: .id(messageId))
                                }
                            }
                        }))
                    }
                })
                strongSelf.present(controller, in: .window(.root))
            }
        }, toggleMembersSearch: { [weak self] value in
            if let strongSelf = self {
                strongSelf.updateChatPresentationInterfaceState(animated: true, interactive: true, { state in
                    if value {
                        return state.updatedSearch(ChatSearchData(query: "", domain: .members, domainSuggestionContext: .none, resultsState: nil))
                    } else if let search = state.search {
                        switch search.domain {
                            case .everything:
                                return state
                            case .members:
                                return state.updatedSearch(ChatSearchData(query: "", domain: .everything, domainSuggestionContext: .none, resultsState: nil))
                            case .member:
                                return state.updatedSearch(ChatSearchData(query: "", domain: .members, domainSuggestionContext: .none, resultsState: nil))
                        }
                    } else {
                        return state
                    }
                })
            }
        }, navigateToMessage: { [weak self] messageId in
            self?.navigateToMessage(from: nil, to: .id(messageId))
        }, openPeerInfo: { [weak self] in
            self?.navigationButtonAction(.openChatInfo)
        }, togglePeerNotifications: { [weak self] in
            if let strongSelf = self, case let .peer(peerId) = strongSelf.chatLocation {
                let _ = togglePeerMuted(account: strongSelf.account, peerId: peerId).start()
            }
        }, sendContextResult: { [weak self] results, result in
            self?.enqueueChatContextResult(results, result)
        }, sendBotCommand: { [weak self] botPeer, command in
            if let strongSelf = self, canSendMessagesToChat(strongSelf.presentationInterfaceState) {
                if let peer = strongSelf.presentationInterfaceState.renderedPeer?.peer, let addressName = botPeer.addressName {
                    let messageText: String
                    if peer is TelegramUser {
                        messageText = command
                    } else {
                        messageText = command + "@" + addressName
                    }
                    let replyMessageId = strongSelf.presentationInterfaceState.interfaceState.replyMessageId
                    strongSelf.chatDisplayNode.setupSendActionOnViewUpdate({
                        if let strongSelf = self {
                            strongSelf.updateChatPresentationInterfaceState(animated: true, interactive: false, {
                                $0.updatedInterfaceState { $0.withUpdatedReplyMessageId(nil).withUpdatedComposeInputState(ChatTextInputState(inputText: NSAttributedString(string: ""))).withUpdatedComposeDisableUrlPreview(nil) }
                            })
                        }
                    })
                    var attributes: [MessageAttribute] = []
                    let entities = generateTextEntities(messageText, enabledTypes: .all)
                    if !entities.isEmpty {
                        attributes.append(TextEntitiesMessageAttribute(entities: entities))
                    }
                    strongSelf.sendMessages([.message(text: messageText, attributes: attributes, mediaReference: nil, replyToMessageId: replyMessageId, localGroupingKey: nil)])
                }
            }
        }, sendBotStart: { [weak self] payload in
            if let strongSelf = self, canSendMessagesToChat(strongSelf.presentationInterfaceState) {
                strongSelf.startBot(payload)
            }
        }, botSwitchChatWithPayload: { [weak self] peerId, payload in
            if let strongSelf = self, case let .peer(currentPeerId) = strongSelf.chatLocation {
                strongSelf.openPeer(peerId: peerId, navigation: .withBotStartPayload(ChatControllerInitialBotStart(payload: payload, behavior: .automatic(returnToPeerId: currentPeerId))), fromMessage: nil)
            }
        }, beginMediaRecording: { [weak self] isVideo in
            let begin: () -> Void = {
                if let strongSelf = self {
                    let hasOngoingCall: Signal<Bool, NoError>
                    if let signal = strongSelf.account.telegramApplicationContext.hasOngoingCall {
                        hasOngoingCall = signal
                    } else {
                        hasOngoingCall = .single(false)
                    }
                    let _ = (hasOngoingCall
                    |> deliverOnMainQueue).start(next: { hasOngoingCall in
                        if let strongSelf = self {
                            if hasOngoingCall {
                                strongSelf.present(standardTextAlertController(theme: AlertControllerTheme(presentationTheme: strongSelf.presentationData.theme), title: strongSelf.presentationData.strings.Call_CallInProgressTitle, text: strongSelf.presentationData.strings.Call_RecordingDisabledMessage, actions: [TextAlertAction(type: .defaultAction, title: strongSelf.presentationData.strings.Common_OK, action: {
                                })]), in: .window(.root))
                            } else {
                                if isVideo {
                                    strongSelf.requestVideoRecorder()
                                } else {
                                    strongSelf.requestAudioRecorder(beginWithTone: false)
                                }
                            }
                        }
                    })
                }
            }
            if let strongSelf = self {
                DeviceAccess.authorizeAccess(to: .microphone(isVideo ? .video : .audio), presentationData: strongSelf.presentationData, present: { c, a in
                    self?.present(c, in: .window(.root), with: a)
                }, openSettings: {
                    self?.account.telegramApplicationContext.applicationBindings.openSettings()
                }, { granted in
                    if granted {
                        if isVideo, let strongSelf = self {
                            DeviceAccess.authorizeAccess(to: .camera, presentationData: strongSelf.presentationData, present: { c, a in
                                self?.present(c, in: .window(.root), with: a)
                            }, openSettings: {
                                self?.account.telegramApplicationContext.applicationBindings.openSettings()
                            }, { granted in
                                if granted {
                                    begin()
                                }
                            })
                        } else {
                            begin()
                        }
                    }
                })
            }
        }, finishMediaRecording: { [weak self] action in
            self?.dismissMediaRecorder(action)
        }, stopMediaRecording: { [weak self] in
            self?.stopMediaRecorder()
        }, lockMediaRecording: { [weak self] in
            self?.lockMediaRecorder()
        }, deleteRecordedMedia: { [weak self] in
            self?.deleteMediaRecording()
        }, sendRecordedMedia: { [weak self] in
            self?.sendMediaRecording()
        }, displayRestrictedInfo: { [weak self] subject in
            if let strongSelf = self, let peer = strongSelf.presentationInterfaceState.renderedPeer?.peer, let bannedRights = (peer as? TelegramChannel)?.bannedRights {
                let banDescription: String
                switch subject {
                    case .stickers:
                        banDescription = strongSelf.presentationInterfaceState.strings.Group_ErrorSendRestrictedStickers
                    case .mediaRecording:
                        if bannedRights.untilDate != 0 && bannedRights.untilDate != Int32.max {
                            banDescription = strongSelf.presentationInterfaceState.strings.Conversation_RestrictedMediaTimed(stringForFullDate(timestamp: bannedRights.untilDate, strings: strongSelf.presentationInterfaceState.strings, timeFormat: .regular)).0
                        } else {
                            banDescription = strongSelf.presentationInterfaceState.strings.Conversation_RestrictedMedia
                        }
                }
                if strongSelf.recordingModeFeedback == nil {
                    strongSelf.recordingModeFeedback = HapticFeedback()
                    strongSelf.recordingModeFeedback?.prepareError()
                }
                
                strongSelf.recordingModeFeedback?.error()
                
                let rect: CGRect?
                switch subject {
                    case .stickers:
                        rect = strongSelf.chatDisplayNode.frameForStickersButton()
                    case .mediaRecording:
                        rect = strongSelf.chatDisplayNode.frameForInputActionButton()
                }
                
                if let tooltipController = strongSelf.mediaRecordingModeTooltipController {
                    tooltipController.text = banDescription
                } else if let rect = rect {
                    let tooltipController = TooltipController(text: banDescription)
                    strongSelf.mediaRecordingModeTooltipController = tooltipController
                    tooltipController.dismissed = { [weak tooltipController] in
                        if let strongSelf = self, let tooltipController = tooltipController, strongSelf.mediaRecordingModeTooltipController === tooltipController {
                            strongSelf.mediaRecordingModeTooltipController = nil
                        }
                    }
                    strongSelf.present(tooltipController, in: .window(.root), with: TooltipControllerPresentationArguments(sourceNodeAndRect: {
                        if let strongSelf = self {
                            return (strongSelf.chatDisplayNode, rect)
                        }
                        return nil
                    }))
                }
            }
        }, switchMediaRecordingMode: { [weak self] in
            if let strongSelf = self {
                if strongSelf.recordingModeFeedback == nil {
                    strongSelf.recordingModeFeedback = HapticFeedback()
                    strongSelf.recordingModeFeedback?.prepareImpact()
                }
                
                strongSelf.recordingModeFeedback?.impact()
                var updatedMode: ChatTextInputMediaRecordingButtonMode?
                
                strongSelf.updateChatPresentationInterfaceState(interactive: true, {
                    return $0.updatedInterfaceState { current in
                        let mode: ChatTextInputMediaRecordingButtonMode
                        switch current.mediaRecordingMode {
                            case .audio:
                                mode = .video
                            case .video:
                                mode = .audio
                        }
                        updatedMode = mode
                        return current.withUpdatedMediaRecordingMode(mode)
                    }
                })
                
                if let updatedMode = updatedMode, updatedMode == .video {
                    let _ = ApplicationSpecificNotice.incrementChatMediaMediaRecordingTips(postbox: strongSelf.account.postbox, count: 3).start()
                }
                
                strongSelf.displayMediaRecordingTip()
            }
        }, setupMessageAutoremoveTimeout: { [weak self] in
            if let strongSelf = self, case let .peer(peerId) = strongSelf.chatLocation, peerId.namespace == Namespaces.Peer.SecretChat {
                strongSelf.chatDisplayNode.dismissInput()
                
                if let peer = strongSelf.presentationInterfaceState.renderedPeer?.peer as? TelegramSecretChat {
                    let controller = ChatSecretAutoremoveTimerActionSheetController(theme: strongSelf.presentationData.theme, strings: strongSelf.presentationData.strings, currentValue: peer.messageAutoremoveTimeout == nil ? 0 : peer.messageAutoremoveTimeout!, applyValue: { value in
                        if let strongSelf = self {
                            let _ = setSecretChatMessageAutoremoveTimeoutInteractively(account: strongSelf.account, peerId: peer.id, timeout: value == 0 ? nil : value).start()
                        }
                    })
                    strongSelf.present(controller, in: .window(.root))
                }
            }
        }, sendSticker: { [weak self] file in
            if let strongSelf = self, canSendMessagesToChat(strongSelf.presentationInterfaceState) {
                strongSelf.chatDisplayNode.setupSendActionOnViewUpdate({
                    if let strongSelf = self {
                        strongSelf.updateChatPresentationInterfaceState(animated: true, interactive: false, {
                            $0.updatedInterfaceState {
                                $0.withUpdatedReplyMessageId(nil).withUpdatedComposeInputState(ChatTextInputState(inputText: NSAttributedString(string: ""))).withUpdatedComposeDisableUrlPreview(nil)
                                
                                }.updatedInputMode { current in
                                if case let .media(mode, maybeExpanded) = current, maybeExpanded != nil {
                                    return .media(mode: mode, expanded: nil)
                                }
                                return current
                            }
                        })
                    }
                })
                strongSelf.sendMessages([.message(text: "", attributes: [], mediaReference: file.abstract, replyToMessageId: strongSelf.presentationInterfaceState.interfaceState.replyMessageId, localGroupingKey: nil)])
            }
        }, unblockPeer: { [weak self] in
            self?.unblockPeer()
        }, pinMessage: { [weak self] messageId in
            if let strongSelf = self, case let .peer(currentPeerId) = strongSelf.chatLocation {
                if let peer = strongSelf.presentationInterfaceState.renderedPeer?.peer {
                    if let channel = peer as? TelegramChannel {
                        var canManagePin = false
                        if case .broadcast = channel.info {
                            canManagePin = channel.hasAdminRights([.canEditMessages])
                        } else {
                            canManagePin = channel.hasAdminRights([.canPinMessages])
                        }
                        
                        if canManagePin {
                            let pinAction: (Bool) -> Void = { notify in
                                if let strongSelf = self {
                                    let disposable: MetaDisposable
                                    if let current = strongSelf.unpinMessageDisposable {
                                        disposable = current
                                    } else {
                                        disposable = MetaDisposable()
                                        strongSelf.unpinMessageDisposable = disposable
                                    }
                                    disposable.set(requestUpdatePinnedMessage(account: strongSelf.account, peerId: currentPeerId, update: .pin(id: messageId, silent: !notify)).start())
                                }
                            }
                            if case .broadcast = channel.info {
                                pinAction(true)
                            } else {
                                strongSelf.present(standardTextAlertController(theme: AlertControllerTheme(presentationTheme: strongSelf.presentationData.theme), title: nil, text: strongSelf.presentationData.strings.Conversation_PinMessageAlertGroup, actions: [TextAlertAction(type: .genericAction, title: strongSelf.presentationData.strings.Conversation_PinMessageAlert_OnlyPin, action: {
                                    pinAction(false)
                                }), TextAlertAction(type: .defaultAction, title: strongSelf.presentationData.strings.Common_Yes, action: {
                                    pinAction(true)
                                })]), in: .window(.root))
                            }
                        } else {
                            if let pinnedMessageId = strongSelf.presentationInterfaceState.pinnedMessage?.id {
                                strongSelf.updateChatPresentationInterfaceState(animated: true, interactive: true, {
                                    return $0.updatedInterfaceState({ $0.withUpdatedMessageActionsState({ $0.withUpdatedClosedPinnedMessageId(pinnedMessageId) }) })
                                })
                            }
                        }
                    }
                }
            }
        }, unpinMessage: { [weak self] in
            if let strongSelf = self {
                if let peer = strongSelf.presentationInterfaceState.renderedPeer?.peer {
                    if let channel = peer as? TelegramChannel {
                        var canManagePin = false
                        if case .broadcast = channel.info {
                            canManagePin = channel.hasAdminRights([.canEditMessages])
                        } else {
                            canManagePin = channel.hasAdminRights([.canPinMessages])
                        }
                        
                        if canManagePin {
                            strongSelf.present(standardTextAlertController(theme: AlertControllerTheme(presentationTheme: strongSelf.presentationData.theme), title: nil, text: strongSelf.presentationData.strings.Conversation_UnpinMessageAlert, actions: [TextAlertAction(type: .genericAction, title: strongSelf.presentationData.strings.Common_No, action: {}), TextAlertAction(type: .genericAction, title: strongSelf.presentationData.strings.Common_Yes, action: {
                                if let strongSelf = self {
                                    let disposable: MetaDisposable
                                    if let current = strongSelf.unpinMessageDisposable {
                                        disposable = current
                                    } else {
                                        disposable = MetaDisposable()
                                        strongSelf.unpinMessageDisposable = disposable
                                    }
                                    disposable.set(requestUpdatePinnedMessage(account: strongSelf.account, peerId: peer.id, update: .clear).start())
                                }
                            })]), in: .window(.root))
                        } else {
                            if let pinnedMessage = strongSelf.presentationInterfaceState.pinnedMessage {
                                strongSelf.updateChatPresentationInterfaceState(animated: true, interactive: true, {
                                    return $0.updatedInterfaceState({ $0.withUpdatedMessageActionsState({ $0.withUpdatedClosedPinnedMessageId(pinnedMessage.id) }) })
                                })
                            }
                        }
                    }
                }
            }
        }, reportPeer: { [weak self] in
            self?.reportPeer()
            }, presentPeerContact: { [weak self] in
            self?.addPeerContact()
        }, dismissReportPeer: { [weak self] in
            self?.dismissReportPeer()
        }, deleteChat: { [weak self] in
            self?.deleteChat(reportChatSpam: false)
        }, beginCall: { [weak self] in
            if let strongSelf = self, case let .peer(peerId) = strongSelf.chatLocation {
                strongSelf.controllerInteraction?.callPeer(peerId)
            }
        }, toggleMessageStickerStarred: { [weak self] messageId in
            if let strongSelf = self, let message = strongSelf.chatDisplayNode.historyNode.messageInCurrentHistoryView(messageId) {
                var stickerFile: TelegramMediaFile?
                for media in message.media {
                    if let file = media as? TelegramMediaFile, file.isSticker {
                        stickerFile = file
                    }
                }
                if let stickerFile = stickerFile {
                    let postbox = strongSelf.account.postbox
                    let network = strongSelf.account.network
                    let _ = (strongSelf.account.postbox.transaction { transaction -> Signal<Void, NoError> in
                        if getIsStickerSaved(transaction: transaction, fileId: stickerFile.fileId) {
                            removeSavedSticker(transaction: transaction, mediaId: stickerFile.fileId)
                            return .complete()
                        } else {
                            return addSavedSticker(postbox: postbox, network: network, file: stickerFile)
                                |> `catch` { _ -> Signal<Void, NoError> in
                                    return .complete()
                                }
                        }
                    } |> switchToLatest).start()
                }
            }
        }, presentController: { [weak self] controller, arguments in
            self?.present(controller, in: .window(.root), with: arguments)
        }, getNavigationController: { [weak self] in
            return self?.navigationController as? NavigationController
        }, presentGlobalOverlayController: { [weak self] controller, arguments in
            self?.presentInGlobalOverlay(controller, with: arguments)
        }, navigateFeed: { [weak self] in
            if let strongSelf = self {
                strongSelf.chatDisplayNode.historyNode.scrollToNextMessage()
            }
        }, openGrouping: { [weak self] in
            if let strongSelf = self, case let .group(groupId) = strongSelf.chatLocation {
                (strongSelf.navigationController as? NavigationController)?.pushViewController(FeedGroupingController(account: strongSelf.account, groupId: groupId))
            }
        }, toggleSilentPost: { [weak self] in
            if let strongSelf = self {
                var value: Bool = false
                strongSelf.updateChatPresentationInterfaceState(interactive: true, {
                    $0.updatedInterfaceState {
                        value = !$0.silentPosting
                        return $0.withUpdatedSilentPosting(value)
                    }
                })
                
                var rect: CGRect? = strongSelf.chatDisplayNode.frameForInputPanelAccessoryButton(.silentPost(true))
                if rect == nil {
                    rect = strongSelf.chatDisplayNode.frameForInputPanelAccessoryButton(.silentPost(false))
                }
                
                let text: String
                if !value {
                    text = strongSelf.presentationData.strings.Conversation_SilentBroadcastTooltipOn
                } else {
                    text = strongSelf.presentationData.strings.Conversation_SilentBroadcastTooltipOff
                }
                
                if let tooltipController = strongSelf.silentPostTooltipController {
                    tooltipController.text = text
                } else if let rect = rect {
                    let tooltipController = TooltipController(text: text)
                    strongSelf.silentPostTooltipController = tooltipController
                    tooltipController.dismissed = { [weak tooltipController] in
                        if let strongSelf = self, let tooltipController = tooltipController, strongSelf.silentPostTooltipController === tooltipController {
                            strongSelf.silentPostTooltipController = nil
                        }
                    }
                    strongSelf.present(tooltipController, in: .window(.root), with: TooltipControllerPresentationArguments(sourceNodeAndRect: {
                        if let strongSelf = self {
                            return (strongSelf.chatDisplayNode, rect)
                        }
                        return nil
                    }))
                }
            }
        }, statuses: ChatPanelInterfaceInteractionStatuses(editingMessage: self.editingMessage.get(), startingBot: self.startingBot.get(), unblockingPeer: self.unblockingPeer.get(), searching: self.searching.get(), loadingMessage: self.loadingMessage.get()))
        
        switch self.chatLocation {
            case let .peer(peerId):
                let unreadCountsKey: PostboxViewKey = .unreadCounts(items: [.peer(peerId), .total(.filtered, .messages)])
                let notificationSettingsKey: PostboxViewKey = .peerNotificationSettings(peerIds: Set([peerId]))
                self.chatUnreadCountDisposable = (self.account.postbox.combinedView(keys: [unreadCountsKey, notificationSettingsKey])
                |> deliverOnMainQueue).start(next: { [weak self] views in
                    if let strongSelf = self {
                        var unreadCount: Int32 = 0
                        var totalChatCount: Int32 = 0
                        
                        if let view = views.views[unreadCountsKey] as? UnreadMessageCountsView {
                            if let count = view.count(for: .peer(peerId)) {
                                unreadCount = count
                            }
                            if let count = view.count(for: .total(.filtered, .chats)) {
                                totalChatCount = count
                            }
                        }
                        
                        strongSelf.chatDisplayNode.navigateButtons.unreadCount = unreadCount
                        
                        if let view = views.views[notificationSettingsKey] as? PeerNotificationSettingsView, let notificationSettings = view.notificationSettings[peerId] {
                            var globalRemainingUnreadChatCount = totalChatCount
                            if !notificationSettings.isRemovedFromTotalUnreadCount && unreadCount > 0 {
                                globalRemainingUnreadChatCount -= 1
                            }
                            
                            if globalRemainingUnreadChatCount > 0 {
                                strongSelf.navigationItem.badge = "\(globalRemainingUnreadChatCount)"
                            } else {
                                strongSelf.navigationItem.badge = ""
                            }
                        }
                    }
                })
            
                self.chatUnreadMentionCountDisposable = (self.account.viewTracker.unseenPersonalMessagesCount(peerId: peerId) |> deliverOnMainQueue).start(next: { [weak self] count in
                    if let strongSelf = self {
                        strongSelf.chatDisplayNode.navigateButtons.mentionCount = count
                    }
                })
                
                let postbox = self.account.postbox
                let previousPeerCache = Atomic<[PeerId: Peer]>(value: [:])
                self.peerInputActivitiesDisposable = (self.account.peerInputActivities(peerId: peerId)
                    |> mapToSignal { activities -> Signal<[(Peer, PeerInputActivity)], NoError> in
                        var foundAllPeers = true
                        var cachedResult: [(Peer, PeerInputActivity)] = []
                        previousPeerCache.with { dict -> Void in
                            for (peerId, activity) in activities {
                                if let peer = dict[peerId] {
                                    cachedResult.append((peer, activity))
                                } else {
                                    foundAllPeers = false
                                    break
                                }
                            }
                        }
                        if foundAllPeers {
                            return .single(cachedResult)
                        } else {
                            return postbox.transaction { transaction -> [(Peer, PeerInputActivity)] in
                                var result: [(Peer, PeerInputActivity)] = []
                                var peerCache: [PeerId: Peer] = [:]
                                for (peerId, activity) in activities {
                                    if let peer = transaction.getPeer(peerId) {
                                        result.append((peer, activity))
                                        peerCache[peerId] = peer
                                    }
                                }
                                let _ = previousPeerCache.swap(peerCache)
                                return result
                            }
                        }
                    }
                    |> deliverOnMainQueue).start(next: { [weak self] activities in
                        if let strongSelf = self {
                            strongSelf.chatTitleView?.inputActivities = (peerId, activities)
                        }
                    })
                
                self.sentMessageEventsDisposable.set(self.account.pendingMessageManager.deliveredMessageEvents(peerId: peerId).start(next: { [weak self] _ in
                    if let strongSelf = self {
                        let inAppNotificationSettings: InAppNotificationSettings = strongSelf.account.telegramApplicationContext.currentInAppNotificationSettings.with { $0 }
                        
                        if inAppNotificationSettings.playSounds {
                            serviceSoundManager.playMessageDeliveredSound()
                        }
                    }
                }))
            case let .group(groupId):
                let unreadCountsKey: PostboxViewKey = .unreadCounts(items: [.group(groupId), .total(.filtered, .messages)])
                self.chatUnreadCountDisposable = (self.account.postbox.combinedView(keys: [unreadCountsKey]) |> deliverOnMainQueue).start(next: { [weak self] views in
                    if let strongSelf = self {
                        var unreadCount: Int32 = 0
                        var totalCount: Int32 = 0
                        
                        if let view = views.views[unreadCountsKey] as? UnreadMessageCountsView {
                            if let count = view.count(for: .group(groupId)) {
                                unreadCount = count
                            }
                            if let count = view.count(for: .total(.filtered, .messages)) {
                                totalCount = count
                            }
                        }
                        
                        strongSelf.chatDisplayNode.navigateButtons.unreadCount = unreadCount
                    }
                })
        }
        
        self.interfaceInteraction = interfaceInteraction
        self.chatDisplayNode.interfaceInteraction = interfaceInteraction
        
        self.galleryHiddenMesageAndMediaDisposable.set(self.account.telegramApplicationContext.mediaManager.galleryHiddenMediaManager.hiddenIds().start(next: { [weak self] ids in
            if let strongSelf = self, let controllerInteraction = strongSelf.controllerInteraction {
                var messageIdAndMedia: [MessageId: [Media]] = [:]
                
                for id in ids {
                    if case let .chat(messageId, media) = id {
                        messageIdAndMedia[messageId] = [media]
                    }
                }
                
                //if controllerInteraction.hiddenMedia != messageIdAndMedia {
                    controllerInteraction.hiddenMedia = messageIdAndMedia
                    
                    strongSelf.chatDisplayNode.historyNode.forEachItemNode { itemNode in
                        if let itemNode = itemNode as? ChatMessageItemView {
                            itemNode.updateHiddenMedia()
                        }
                    }
                //}
            }
        }))
        
        self.chatDisplayNode.dismissAsOverlay = { [weak self] in
            if let strongSelf = self {
                strongSelf.chatDisplayNode.animateDismissAsOverlay(completion: {
                    self?.presentingViewController?.dismiss(animated: false, completion: nil)
                })
            }
        }
        
        self.displayNodeDidLoad()
    }
    
    override public func viewWillAppear(_ animated: Bool) {
        super.viewWillAppear(animated)
    }
    
    override public func viewDidAppear(_ animated: Bool) {
        super.viewDidAppear(animated)
        
        self.chatDisplayNode.historyNode.preloadPages = true
        self.chatDisplayNode.historyNode.canReadHistory.set(combineLatest((self.account.applicationContext as! TelegramApplicationContext).applicationBindings.applicationInForeground, self.canReadHistory.get()) |> map { a, b in
            return a && b
        })
        
        self.chatDisplayNode.loadInputPanels(theme: self.presentationInterfaceState.theme, strings: self.presentationInterfaceState.strings)
        
        self.recentlyUsedInlineBotsDisposable = (recentlyUsedInlineBots(postbox: self.account.postbox) |> deliverOnMainQueue).start(next: { [weak self] peers in
            self?.recentlyUsedInlineBotsValue = peers.filter({ $0.1 >= 0.14 }).map({ $0.0 })
        })
        
        if case .standard(false) = self.presentationInterfaceState.mode, self.raiseToListen == nil {
            self.raiseToListen = RaiseToListenManager(shouldActivate: { [weak self] in
                if let strongSelf = self, strongSelf.isNodeLoaded && strongSelf.canReadHistoryValue, strongSelf.presentationInterfaceState.interfaceState.editMessage == nil, strongSelf.playlistStateAndType == nil {
                    if strongSelf.presentationInterfaceState.inputTextPanelState.mediaRecordingState != nil {
                        return false
                    }
                    
                    if strongSelf.firstLoadedMessageToListen() != nil || strongSelf.chatDisplayNode.isTextInputPanelActive {
                        if strongSelf.account.telegramApplicationContext.immediateHasOngoingCall {
                            return false
                        }
                        
                        if case let .media(_, expanded) = strongSelf.presentationInterfaceState.inputMode, expanded != nil {
                            return false
                        }
                        
                        if !strongSelf.account.telegramApplicationContext.currentMediaInputSettings.with { $0.enableRaiseToSpeak } {
                            return false
                        }
                        
                        return true
                    }
                }
                return false
            }, activate: { [weak self] in
                self?.activateRaiseGesture()
            }, deactivate: { [weak self] in
                self?.deactivateRaiseGesture()
            })
            self.raiseToListen?.enabled = self.canReadHistoryValue
            self.tempVoicePlaylistEnded = { [weak self] in
                if let strongSelf = self, let raiseToListen = strongSelf.raiseToListen {
                    raiseToListen.activateBasedOnProximity()
                }
            }
        }
        
        if let arguments = self.presentationArguments as? ChatControllerOverlayPresentationData {
            //TODO clear arguments
            self.chatDisplayNode.animateInAsOverlay(from: arguments.expandData.0, completion: {
                arguments.expandData.1()
            })
        }
        
        if !self.didSetup3dTouch {
            self.didSetup3dTouch = true
            if #available(iOSApplicationExtension 9.0, *) {
                self.registerForPreviewing(with: self, sourceView: self.chatDisplayNode.historyNodeContainer.view, theme: PeekControllerTheme(presentationTheme: self.presentationData.theme), onlyNative: true)
                if case .peer = self.chatLocation, let buttonView = (self.chatInfoNavigationButton?.buttonItem.customDisplayNode as? ChatAvatarNavigationNode)?.avatarNode.view {
                    self.registerForPreviewing(with: self, sourceView: buttonView, theme: PeekControllerTheme(presentationTheme: self.presentationData.theme), onlyNative: true)
                }
                self.registerForPreviewing(with: self, sourceView: self.chatDisplayNode.historyNodeContainer.view, theme: PeekControllerTheme(presentationTheme: self.presentationData.theme), onlyNative: true)
            }
            
            if #available(iOSApplicationExtension 11.0, *) {
                let dropInteraction = UIDropInteraction(delegate: self)
                self.chatDisplayNode.view.addInteraction(dropInteraction)
            }
        }
        
        if !self.checkedPeerChatServiceActions {
            self.checkedPeerChatServiceActions = true
            if case let .peer(peerId) = self.chatLocation {
                let _ = checkPeerChatServiceActions(postbox: self.account.postbox, peerId: peerId).start()
            }
            
            if self.chatDisplayNode.frameForInputActionButton() != nil, self.presentationInterfaceState.interfaceState.mediaRecordingMode == .audio {
                let _ = (ApplicationSpecificNotice.getChatMediaMediaRecordingTips(postbox: self.account.postbox)
                |> deliverOnMainQueue).start(next: { [weak self] counter in
                    guard let strongSelf = self else {
                        return
                    }
                    var displayTip = false
                    if counter == 0 {
                        displayTip = true
                    } else if counter < 3 && arc4random_uniform(4) == 1 {
                        displayTip = true
                    }
                    if displayTip {
                        let _ = ApplicationSpecificNotice.incrementChatMediaMediaRecordingTips(postbox: strongSelf.account.postbox).start()
                        strongSelf.displayMediaRecordingTip()
                    }
                })
            }
        }
    }
    
    override public func viewWillDisappear(_ animated: Bool) {
        super.viewWillDisappear(animated)
        
        self.chatDisplayNode.historyNode.canReadHistory.set(.single(false))
        self.saveInterfaceState()
        
        self.silentPostTooltipController?.dismiss()
        self.mediaRecordingModeTooltipController?.dismiss()
    }
    
    private func saveInterfaceState() {
        if case let .peer(peerId) = self.chatLocation {
            let timestamp = Int32(Date().timeIntervalSince1970)
            let scrollState = self.chatDisplayNode.historyNode.immediateScrollState()
            let interfaceState = self.presentationInterfaceState.interfaceState.withUpdatedTimestamp(timestamp).withUpdatedHistoryScrollState(scrollState)
            let _ = updatePeerChatInterfaceState(account: account, peerId: peerId, state: interfaceState).start()
        }
    }
    
    override public func viewDidDisappear(_ animated: Bool) {
        super.viewDidDisappear(animated)
        
        self.updateChatPresentationInterfaceState(animated: false, interactive: false, {
            $0.updatedTitlePanelContext {
                if let index = $0.index(where: {
                    switch $0 {
                        case .chatInfo:
                            return true
                        default:
                            return false
                    }
                }) {
                    var updatedContexts = $0
                    updatedContexts.remove(at: index)
                    return updatedContexts
                } else {
                    return $0
                }
            }
        })
    }
    
    override public func containerLayoutUpdated(_ layout: ContainerViewLayout, transition: ContainedViewLayoutTransition) {
        super.containerLayoutUpdated(layout, transition: transition)
        
        self.validLayout = layout
        
        self.chatDisplayNode.containerLayoutUpdated(layout, navigationBarHeight: self.navigationHeight, transition: transition, listViewTransaction: { updateSizeAndInsets, additionalScrollDistance, scrollToTop in
            self.chatDisplayNode.historyNode.updateLayout(transition: transition, updateSizeAndInsets: updateSizeAndInsets, additionalScrollDistance: additionalScrollDistance, scrollToTop: scrollToTop)
        })
    }
    
    func updateChatPresentationInterfaceState(animated: Bool = true, interactive: Bool, _ f: (ChatPresentationInterfaceState) -> ChatPresentationInterfaceState) {
        self.updateChatPresentationInterfaceState(transition: animated ? .animated(duration: 0.4, curve: .spring) : .immediate, interactive: interactive, f)
    }
    
    func updateChatPresentationInterfaceState(transition: ContainedViewLayoutTransition, interactive: Bool, _ f: (ChatPresentationInterfaceState) -> ChatPresentationInterfaceState) {
        var temporaryChatPresentationInterfaceState = f(self.presentationInterfaceState)
        
        if self.presentationInterfaceState.keyboardButtonsMessage?.visibleButtonKeyboardMarkup != temporaryChatPresentationInterfaceState.keyboardButtonsMessage?.visibleButtonKeyboardMarkup {
            if let keyboardButtonsMessage = temporaryChatPresentationInterfaceState.keyboardButtonsMessage, let _ = keyboardButtonsMessage.visibleButtonKeyboardMarkup {
                if self.presentationInterfaceState.interfaceState.editMessage == nil && self.presentationInterfaceState.interfaceState.composeInputState.inputText.length == 0 && keyboardButtonsMessage.id != temporaryChatPresentationInterfaceState.interfaceState.messageActionsState.closedButtonKeyboardMessageId && temporaryChatPresentationInterfaceState.botStartPayload == nil {
                    temporaryChatPresentationInterfaceState = temporaryChatPresentationInterfaceState.updatedInputMode({ _ in
                        return .inputButtons
                    })
                }
                
                if case let .peer(peerId) = self.chatLocation, peerId.namespace == Namespaces.Peer.CloudChannel || peerId.namespace == Namespaces.Peer.CloudGroup {
                    if temporaryChatPresentationInterfaceState.interfaceState.replyMessageId == nil && temporaryChatPresentationInterfaceState.interfaceState.messageActionsState.processedSetupReplyMessageId != keyboardButtonsMessage.id  {
                        temporaryChatPresentationInterfaceState = temporaryChatPresentationInterfaceState.updatedInterfaceState({ $0.withUpdatedReplyMessageId(keyboardButtonsMessage.id).withUpdatedMessageActionsState({ $0.withUpdatedProcessedSetupReplyMessageId(keyboardButtonsMessage.id) }) })
                    }
                }
            } else {
                temporaryChatPresentationInterfaceState = temporaryChatPresentationInterfaceState.updatedInputMode({ mode in
                    if case .inputButtons = mode {
                        return .text
                    } else {
                        return mode
                    }
                })
            }
        }
        
        if let keyboardButtonsMessage = temporaryChatPresentationInterfaceState.keyboardButtonsMessage, keyboardButtonsMessage.requestsSetupReply {
            if temporaryChatPresentationInterfaceState.interfaceState.replyMessageId == nil && temporaryChatPresentationInterfaceState.interfaceState.messageActionsState.processedSetupReplyMessageId != keyboardButtonsMessage.id  {
                temporaryChatPresentationInterfaceState = temporaryChatPresentationInterfaceState.updatedInterfaceState({ $0.withUpdatedReplyMessageId(keyboardButtonsMessage.id).withUpdatedMessageActionsState({ $0.withUpdatedProcessedSetupReplyMessageId(keyboardButtonsMessage.id) }) })
            }
        }
        
        let inputTextPanelState = inputTextPanelStateForChatPresentationInterfaceState(temporaryChatPresentationInterfaceState, account: self.account)
        var updatedChatPresentationInterfaceState = temporaryChatPresentationInterfaceState.updatedInputTextPanelState({ _ in return inputTextPanelState })
        
        let contextQueryUpdates = contextQueryResultStateForChatInterfacePresentationState(updatedChatPresentationInterfaceState, account: self.account, currentQueryStates: &self.contextQueryStates)
        
        for (kind, update) in contextQueryUpdates {
            switch update {
                case .remove:
                    if let (_, disposable) = self.contextQueryStates[kind] {
                        disposable.dispose()
                        self.contextQueryStates.removeValue(forKey: kind)
                        
                        updatedChatPresentationInterfaceState = updatedChatPresentationInterfaceState.updatedInputQueryResult(queryKind: kind, { _ in
                            return nil
                        })
                    }
                case let .update(query, signal):
                    let currentQueryAndDisposable = self.contextQueryStates[kind]
                    currentQueryAndDisposable?.1.dispose()
                    
                    var inScope = true
                    var inScopeResult: ((ChatPresentationInputQueryResult?) -> ChatPresentationInputQueryResult?)?
                    self.contextQueryStates[kind] = (query, (signal |> deliverOnMainQueue).start(next: { [weak self] result in
                        if let strongSelf = self {
                            if Thread.isMainThread && inScope {
                                inScope = false
                                inScopeResult = result
                            } else {
                                strongSelf.updateChatPresentationInterfaceState(animated: true, interactive: false, {
                                    $0.updatedInputQueryResult(queryKind: kind, { previousResult in
                                        return result(previousResult)
                                    })
                                })
                            }
                        }
                    }))
                    inScope = false
                    if let inScopeResult = inScopeResult {
                        updatedChatPresentationInterfaceState = updatedChatPresentationInterfaceState.updatedInputQueryResult(queryKind: kind, { previousResult in
                            return inScopeResult(previousResult)
                        })
                    }
                
                    if case let .peer(peerId) = self.chatLocation, peerId.namespace == Namespaces.Peer.SecretChat {
                        if case .contextRequest = query {
                            let _ = (ApplicationSpecificNotice.getSecretChatInlineBotUsage(postbox: self.account.postbox)
                            |> deliverOnMainQueue).start(next: { [weak self] value in
                                if let strongSelf = self, !value {
                                    let _ = ApplicationSpecificNotice.setSecretChatInlineBotUsage(postbox: strongSelf.account.postbox).start()
                                    strongSelf.present(standardTextAlertController(theme: AlertControllerTheme(presentationTheme: strongSelf.presentationData.theme), title: nil, text: strongSelf.presentationData.strings.Conversation_SecretChatContextBotAlert, actions: [TextAlertAction(type: .defaultAction, title: strongSelf.presentationData.strings.Common_OK, action: {})]), in: .window(.root))
                                }
                            })
                        }
                    }
            }
        }
        
        if let (updatedSearchQuerySuggestionState, updatedSearchQuerySuggestionSignal) = searchQuerySuggestionResultStateForChatInterfacePresentationState(updatedChatPresentationInterfaceState, account: self.account, currentQuery: self.searchQuerySuggestionState?.0) {
            self.searchQuerySuggestionState?.1.dispose()
            var inScope = true
            var inScopeResult: ((ChatPresentationInputQueryResult?) -> ChatPresentationInputQueryResult?)?
            self.searchQuerySuggestionState = (updatedSearchQuerySuggestionState, (updatedSearchQuerySuggestionSignal |> deliverOnMainQueue).start(next: { [weak self] result in
                if let strongSelf = self {
                    if Thread.isMainThread && inScope {
                        inScope = false
                        inScopeResult = result
                    } else {
                        strongSelf.updateChatPresentationInterfaceState(animated: true, interactive: false, {
                            $0.updatedSearchQuerySuggestionResult { previousResult in
                                return result(previousResult)
                            }
                        })
                    }
                }
            }))
            inScope = false
            if let inScopeResult = inScopeResult {
                updatedChatPresentationInterfaceState = updatedChatPresentationInterfaceState.updatedSearchQuerySuggestionResult { previousResult in
                    return inScopeResult(previousResult)
                }
            }
        }
        
        if let (updatedUrlPreviewUrl, updatedUrlPreviewSignal) = urlPreviewStateForInputText(updatedChatPresentationInterfaceState.interfaceState.composeInputState.inputText.string, account: self.account, currentQuery: self.urlPreviewQueryState?.0) {
            self.urlPreviewQueryState?.1.dispose()
            var inScope = true
            var inScopeResult: ((TelegramMediaWebpage?) -> TelegramMediaWebpage?)?
            let linkPreviews: Signal<Bool, NoError>
            if case let .peer(peerId) = self.chatLocation, peerId.namespace == Namespaces.Peer.SecretChat {
                linkPreviews = interactiveChatLinkPreviewsEnabled(postbox: self.account.postbox, displayAlert: { [weak self] f in
                    if let strongSelf = self {
                        strongSelf.present(standardTextAlertController(theme: AlertControllerTheme(presentationTheme: strongSelf.presentationData.theme), title: nil, text: strongSelf.presentationData.strings.Conversation_SecretLinkPreviewAlert, actions: [
                            TextAlertAction(type: .defaultAction, title: strongSelf.presentationData.strings.Common_Yes, action: {
                            f.f(true)
                        }), TextAlertAction(type: .genericAction, title: strongSelf.presentationData.strings.Common_No, action: {
                            f.f(false)
                        })]), in: .window(.root))
                    }
                })
            } else {
                if let bannedRights = (self.presentationInterfaceState.renderedPeer?.peer as? TelegramChannel)?.bannedRights, bannedRights.flags.contains(.banEmbedLinks) {
                    linkPreviews = .single(false)
                } else {
                    linkPreviews = .single(true)
                }
            }
            self.urlPreviewQueryState = (updatedUrlPreviewUrl, (combineLatest(updatedUrlPreviewSignal, linkPreviews) |> deliverOnMainQueue).start(next: { [weak self] (result, enabled) in
                var result = result
                if !enabled {
                    result = { _ in return nil }
                }
                if let strongSelf = self {
                    if Thread.isMainThread && inScope {
                        inScope = false
                        inScopeResult = result
                    } else {
                        strongSelf.updateChatPresentationInterfaceState(animated: true, interactive: false, {
                            if let updatedUrlPreviewUrl = updatedUrlPreviewUrl, let webpage = result($0.urlPreview?.1) {
                                return $0.updatedUrlPreview((updatedUrlPreviewUrl, webpage))
                            } else {
                                return $0.updatedUrlPreview(nil)
                            }
                        })
                    }
                }
            }))
            inScope = false
            if let inScopeResult = inScopeResult {
                if let updatedUrlPreviewUrl = updatedUrlPreviewUrl, let webpage = inScopeResult(updatedChatPresentationInterfaceState.urlPreview?.1) {
                    updatedChatPresentationInterfaceState = updatedChatPresentationInterfaceState.updatedUrlPreview((updatedUrlPreviewUrl, webpage))
                } else {
                    updatedChatPresentationInterfaceState = updatedChatPresentationInterfaceState.updatedUrlPreview(nil)
                }
            }
        }
        
        let isEditingMedia: Bool = updatedChatPresentationInterfaceState.editMessageState?.content != .plaintext
        let editingUrlPreviewText: String? = isEditingMedia ? nil : updatedChatPresentationInterfaceState.interfaceState.editMessage?.inputState.inputText.string
        if let (updatedEditingUrlPreviewUrl, updatedEditingUrlPreviewSignal) = urlPreviewStateForInputText(editingUrlPreviewText, account: self.account, currentQuery: self.editingUrlPreviewQueryState?.0) {
            self.editingUrlPreviewQueryState?.1.dispose()
            var inScope = true
            var inScopeResult: ((TelegramMediaWebpage?) -> TelegramMediaWebpage?)?
            self.editingUrlPreviewQueryState = (updatedEditingUrlPreviewUrl, (updatedEditingUrlPreviewSignal |> deliverOnMainQueue).start(next: { [weak self] result in
                if let strongSelf = self {
                    if Thread.isMainThread && inScope {
                        inScope = false
                        inScopeResult = result
                    } else {
                        strongSelf.updateChatPresentationInterfaceState(animated: true, interactive: false, {
                            if let updatedEditingUrlPreviewUrl = updatedEditingUrlPreviewUrl, let webpage = result($0.editingUrlPreview?.1) {
                                return $0.updatedEditingUrlPreview((updatedEditingUrlPreviewUrl, webpage))
                            } else {
                                return $0.updatedEditingUrlPreview(nil)
                            }
                        })
                    }
                }
            }))
            inScope = false
            if let inScopeResult = inScopeResult {
                if let updatedEditingUrlPreviewUrl = updatedEditingUrlPreviewUrl, let webpage = inScopeResult(updatedChatPresentationInterfaceState.editingUrlPreview?.1) {
                    updatedChatPresentationInterfaceState = updatedChatPresentationInterfaceState.updatedEditingUrlPreview((updatedEditingUrlPreviewUrl, webpage))
                } else {
                    updatedChatPresentationInterfaceState = updatedChatPresentationInterfaceState.updatedEditingUrlPreview(nil)
                }
            }
        }
        
        if let updated = self.updateSearch(updatedChatPresentationInterfaceState) {
            updatedChatPresentationInterfaceState = updated
        }
        
        let recordingActivityValue: ChatRecordingActivity
        if let mediaRecordingState = updatedChatPresentationInterfaceState.inputTextPanelState.mediaRecordingState {
            switch mediaRecordingState {
                case .audio:
                    recordingActivityValue = .voice
                case .video(ChatVideoRecordingStatus.recording, _):
                    recordingActivityValue = .instantVideo
                default:
                    recordingActivityValue = .none
            }
        } else {
            recordingActivityValue = .none
        }
        if recordingActivityValue != self.recordingActivityValue {
            self.recordingActivityValue = recordingActivityValue
            self.recordingActivityPromise.set(recordingActivityValue)
        }
        
        self.presentationInterfaceState = updatedChatPresentationInterfaceState
        if self.isNodeLoaded {
            self.chatDisplayNode.updateChatPresentationInterfaceState(updatedChatPresentationInterfaceState, transition: transition, interactive: interactive)
        }
        
        if let button = leftNavigationButtonForChatInterfaceState(updatedChatPresentationInterfaceState, strings: updatedChatPresentationInterfaceState.strings, currentButton: self.leftNavigationButton, target: self, selector: #selector(self.leftNavigationButtonAction))  {
            if self.leftNavigationButton != button {
                self.navigationItem.setLeftBarButton(button.buttonItem, animated: transition.isAnimated)
                self.leftNavigationButton = button
            }
        } else if let _ = self.leftNavigationButton {
            self.navigationItem.setLeftBarButton(nil, animated: transition.isAnimated)
            self.leftNavigationButton = nil
        }
        
        if let button = rightNavigationButtonForChatInterfaceState(updatedChatPresentationInterfaceState, strings: updatedChatPresentationInterfaceState.strings, currentButton: self.rightNavigationButton, target: self, selector: #selector(self.rightNavigationButtonAction), chatInfoNavigationButton: self.chatInfoNavigationButton) {
            if self.rightNavigationButton != button {
                self.navigationItem.setRightBarButton(button.buttonItem, animated: transition.isAnimated)
                self.rightNavigationButton = button
            }
        } else if let _ = self.rightNavigationButton {
            self.navigationItem.setRightBarButton(nil, animated: transition.isAnimated)
            self.rightNavigationButton = nil
        }
        
        if let controllerInteraction = self.controllerInteraction {
            if updatedChatPresentationInterfaceState.interfaceState.selectionState != controllerInteraction.selectionState {
                controllerInteraction.selectionState = updatedChatPresentationInterfaceState.interfaceState.selectionState
                self.updateItemNodesSelectionStates(animated: transition.isAnimated)
            }
        }
        
        switch updatedChatPresentationInterfaceState.mode {
            case .standard:
                self.statusBar.statusBarStyle = self.presentationData.theme.rootController.statusBar.style.style
                    self.deferScreenEdgeGestures = []
            case .overlay:
                self.statusBar.statusBarStyle = .Hide
                self.deferScreenEdgeGestures = [.top]
            case .inline:
                self.statusBar.statusBarStyle = .Ignore
        }
    }
    
    private func updateItemNodesSelectionStates(animated: Bool) {
        self.chatDisplayNode.historyNode.forEachItemNode { itemNode in
            if let itemNode = itemNode as? ChatMessageItemView {
                itemNode.updateSelectionState(animated: animated)
            }
        }
    }
    
    private func updateItemNodesHighlightedStates(animated: Bool) {
        self.chatDisplayNode.historyNode.forEachItemNode { itemNode in
            if let itemNode = itemNode as? ChatMessageItemView {
                itemNode.updateHighlightedState(animated: animated)
            }
        }
    }
    
    @objc func leftNavigationButtonAction() {
        if let button = self.leftNavigationButton {
            self.navigationButtonAction(button.action)
        }
    }
    
    @objc func rightNavigationButtonAction() {
        if let button = self.rightNavigationButton {
            self.navigationButtonAction(button.action)
        }
    }
    
    private func navigationButtonAction(_ action: ChatNavigationButtonAction) {
        switch action {
            case .cancelMessageSelection:
                self.updateChatPresentationInterfaceState(animated: true, interactive: true, { $0.updatedInterfaceState { $0.withoutSelectionState() } })
            case .clearHistory:
                if case let .peer(peerId) = self.chatLocation {
                    let actionSheet = ActionSheetController(presentationTheme: self.presentationData.theme)
                    actionSheet.setItemGroups([ActionSheetItemGroup(items: [
                        ActionSheetButtonItem(title: self.presentationData.strings.Conversation_ClearAll, color: .destructive, action: { [weak self, weak actionSheet] in
                            actionSheet?.dismissAnimated()
                            if let strongSelf = self {
                                strongSelf.updateChatPresentationInterfaceState(animated: true, interactive: true, { $0.updatedInterfaceState { $0.withoutSelectionState() } })
                                let _ = clearHistoryInteractively(postbox: strongSelf.account.postbox, peerId: peerId).start()
                            }
                        })
                    ]), ActionSheetItemGroup(items: [
                        ActionSheetButtonItem(title: self.presentationData.strings.Common_Cancel, color: .accent, action: { [weak actionSheet] in
                            actionSheet?.dismissAnimated()
                        })
                    ])])
                    self.chatDisplayNode.dismissInput()
                    self.present(actionSheet, in: .window(.root))
                }
            case .openChatInfo:
                switch self.chatLocationInfoData {
                    case let .peer(peerView):
                        self.navigationActionDisposable.set((peerView.get()
                            |> take(1)
                            |> deliverOnMainQueue).start(next: { [weak self] peerView in
                                if let strongSelf = self, let peer = peerView.peers[peerView.peerId], peer.restrictionText == nil {
                                    if let infoController = peerInfoController(account: strongSelf.account, peer: peer) {
                                        (strongSelf.navigationController as? NavigationController)?.pushViewController(infoController)
                                    }
                                }
                        }))
                    case .group:
                        if case let .group(groupId) = self.chatLocation {
                            (self.navigationController as? NavigationController)?.pushViewController(ChatListController(account: self.account, groupId: groupId, controlsHistoryPreload: false))
                        }
                }
            case .search:
                self.interfaceInteraction?.beginMessageSearch(.everything, "")
        }
    }
    
    private func editMessageMediaWithMessages(_ messages: [EnqueueMessage]) {
        if let message = messages.first, case let .message(desc) = message, let mediaReference = desc.mediaReference {
            self.updateChatPresentationInterfaceState(animated: true, interactive: true, { state in
                var state = state
                if let editMessageState = state.editMessageState, case let .media(options) = editMessageState.content, !options.isEmpty {
                    state = state.updatedEditMessageState(ChatEditInterfaceMessageState(content: editMessageState.content, mediaReference: mediaReference))
                }
                if !desc.text.isEmpty {
                    state = state.updatedInterfaceState { state in
                        if let editMessage = state.editMessage {
                            return state.withUpdatedEditMessage(ChatEditMessageState(messageId: editMessage.messageId, inputState: ChatTextInputState(inputText: NSAttributedString(string: desc.text)), disableUrlPreview: editMessage.disableUrlPreview))
                        }
                        return state
                    }
                }
                return state
            })
        }
    }
    
    private func editMessageMediaWithLegacySignals(_ signals: [Any]) {
        guard case .peer = self.chatLocation else {
            return
        }
        
        let _ = (legacyAssetPickerEnqueueMessages(account: self.account, signals: signals)
        |> deliverOnMainQueue).start(next: { [weak self] messages in
            self?.editMessageMediaWithMessages(messages)
        })
    }
    
    private func presentAttachmentMenu(editMediaOptions: MessageMediaEditingOptions?) {
        let _ = (self.account.postbox.transaction { transaction -> GeneratedMediaStoreSettings in
            let entry = transaction.getPreferencesEntry(key: ApplicationSpecificPreferencesKeys.generatedMediaStoreSettings) as? GeneratedMediaStoreSettings
            return entry ?? GeneratedMediaStoreSettings.defaultSettings
        }
        |> deliverOnMainQueue).start(next: { [weak self] settings in
            guard let strongSelf = self, let peer = strongSelf.presentationInterfaceState.renderedPeer?.peer else {
                return
            }
            strongSelf.chatDisplayNode.dismissInput()
        
            if editMediaOptions == nil, let bannedRights = (peer as? TelegramChannel)?.bannedRights, bannedRights.flags.contains(.banSendMedia) {
                let banDescription: String
                if bannedRights.untilDate != 0 && bannedRights.untilDate != Int32.max {
                    banDescription = strongSelf.presentationInterfaceState.strings.Conversation_RestrictedMediaTimed(stringForFullDate(timestamp: bannedRights.untilDate, strings: strongSelf.presentationInterfaceState.strings, timeFormat: .regular)).0
                } else {
                    banDescription = strongSelf.presentationInterfaceState.strings.Conversation_RestrictedMedia
                }
                
                let actionSheet = ActionSheetController(presentationTheme: strongSelf.presentationData.theme)
                actionSheet.setItemGroups([ActionSheetItemGroup(items: [
                    ActionSheetTextItem(title: banDescription),
                    ActionSheetButtonItem(title: strongSelf.presentationData.strings.Conversation_Location, color: .accent, action: { [weak actionSheet] in
                        actionSheet?.dismissAnimated()
                        self?.presentMapPicker(editingMessage: false)
                    }),
                    ActionSheetButtonItem(title: strongSelf.presentationData.strings.Conversation_Contact, color: .accent, action: { [weak actionSheet] in
                        actionSheet?.dismissAnimated()
                        self?.presentContactPicker()
                    })
                ]), ActionSheetItemGroup(items: [
                    ActionSheetButtonItem(title: strongSelf.presentationData.strings.Common_Cancel, color: .accent, action: { [weak actionSheet] in
                        actionSheet?.dismissAnimated()
                    })
                ])])
                strongSelf.present(actionSheet, in: .window(.root))
                
                return
            }
        
            let legacyController = LegacyController(presentation: .custom, theme: strongSelf.presentationData.theme, initialLayout: strongSelf.validLayout)
            legacyController.statusBar.statusBarStyle = .Ignore
            legacyController.controllerLoaded = { [weak legacyController] in
                legacyController?.view.disablesInteractiveTransitionGestureRecognizer = true
            }
        
            let emptyController = LegacyEmptyController(context: legacyController.context)!
            let navigationController = makeLegacyNavigationController(rootController: emptyController)
            navigationController.setNavigationBarHidden(true, animated: false)
            legacyController.bind(controller: navigationController)
        
            legacyController.enableSizeClassSignal = true
            let controller = legacyAttachmentMenu(account: strongSelf.account, peer: peer, editMediaOptions: editMediaOptions, saveEditedPhotos: settings.storeEditedPhotos, allowGrouping: true, theme: strongSelf.presentationData.theme, strings: strongSelf.presentationData.strings, parentController: legacyController, recentlyUsedInlineBots: strongSelf.recentlyUsedInlineBotsValue, openGallery: {
                self?.presentMediaPicker(fileMode: false, editingMedia: editMediaOptions != nil, completion: { signals in
                    if editMediaOptions != nil {
                        self?.editMessageMediaWithLegacySignals(signals)
                    } else {
                        self?.enqueueMediaMessages(signals: signals)
                    }
                })
            }, openCamera: { cameraView, menuController in
                if let strongSelf = self, let peer = strongSelf.presentationInterfaceState.renderedPeer?.peer {
                    presentedLegacyCamera(account: strongSelf.account, peer: peer, cameraView: cameraView, menuController: menuController, parentController: strongSelf, editingMedia: editMediaOptions != nil, saveCapturedPhotos: settings.storeEditedPhotos, mediaGrouping: true, sendMessagesWithSignals: { signals in
                        if editMediaOptions != nil {
                            self?.editMessageMediaWithLegacySignals(signals!)
                        } else {
                            self?.enqueueMediaMessages(signals: signals)
                        }
                    })
                }
            }, openFileGallery: {
                self?.presentFileMediaPickerOptions(editingMessage: editMediaOptions != nil)
            }, openMap: {
                self?.presentMapPicker(editingMessage: editMediaOptions != nil)
            }, openContacts: {
                self?.presentContactPicker()
            }, sendMessagesWithSignals: { [weak self] signals in
                if editMediaOptions != nil {
                    self?.editMessageMediaWithLegacySignals(signals!)
                } else {
                    self?.enqueueMediaMessages(signals: signals)
                }
            }, selectRecentlyUsedInlineBot: { [weak self] peer in
                if let strongSelf = self, let addressName = peer.addressName {
                    strongSelf.updateChatPresentationInterfaceState(animated: true, interactive: false, {
                        $0.updatedInterfaceState({ $0.withUpdatedComposeInputState(ChatTextInputState(inputText: NSAttributedString(string: "@" + addressName + " "))) }).updatedInputMode({ _ in
                            return .text
                        })
                    })
                }
            })
            controller.didDismiss = { [weak legacyController] _ in
                legacyController?.dismiss()
            }
            controller.customRemoveFromParentViewController = { [weak legacyController] in
                legacyController?.dismiss()
            }
        
            strongSelf.present(legacyController, in: .window(.root))
            controller.present(in: emptyController, sourceView: nil, animated: true)
        })
    }
    
    private func presentFileMediaPickerOptions(editingMessage: Bool) {
        let actionSheet = ActionSheetController(presentationTheme: self.presentationData.theme)
        actionSheet.setItemGroups([ActionSheetItemGroup(items: [
            ActionSheetButtonItem(title: self.presentationData.strings.Conversation_FilePhotoOrVideo, action: { [weak self, weak actionSheet] in
                actionSheet?.dismissAnimated()
                if let strongSelf = self {
                    strongSelf.presentMediaPicker(fileMode: true, editingMedia: editingMessage, completion: { signals in
                        if editingMessage {
                            self?.editMessageMediaWithLegacySignals(signals)
                        } else {
                            self?.enqueueMediaMessages(signals: signals)
                        }
                    })
                }
            }),
            ActionSheetButtonItem(title: self.presentationData.strings.Conversation_FileICloudDrive, action: { [weak self, weak actionSheet] in
                actionSheet?.dismissAnimated()
                if let strongSelf = self {
                    strongSelf.present(legacyICloudFileController(theme: strongSelf.presentationData.theme, completion: { urls in
                        if let strongSelf = self, !urls.isEmpty {
                            var signals: [Signal<ICloudFileDescription?, NoError>] = []
                            for url in urls {
                                signals.append(iCloudFileDescription(url))
                            }
                            strongSelf.enqueueMediaMessageDisposable.set((combineLatest(signals)
                            |> deliverOnMainQueue).start(next: { results in
                                if let strongSelf = self {
                                    let replyMessageId = strongSelf.presentationInterfaceState.interfaceState.replyMessageId
                                    
                                    var messages: [EnqueueMessage] = []
                                    for item in results {
                                        if let item = item {
                                            let fileId = arc4random64()
                                            let file = TelegramMediaFile(fileId: MediaId(namespace: Namespaces.Media.LocalFile, id: fileId), partialReference: nil, resource: ICloudFileResource(urlData: item.urlData), previewRepresentations: [], mimeType: guessMimeTypeByFileExtension((item.fileName as NSString).pathExtension), size: item.fileSize, attributes: [.FileName(fileName: item.fileName)])
                                            let message: EnqueueMessage = .message(text: "", attributes: [], mediaReference: .standalone(media: file), replyToMessageId: replyMessageId, localGroupingKey: nil)
                                            messages.append(message)
                                        }
                                    }
                                    
                                    if !messages.isEmpty {
                                        if editingMessage {
                                            strongSelf.editMessageMediaWithMessages(messages)
                                            
                                        } else {
                                        strongSelf.chatDisplayNode.setupSendActionOnViewUpdate({
                                                if let strongSelf = self {
                                                    strongSelf.updateChatPresentationInterfaceState(animated: true, interactive: false, {
                                                        $0.updatedInterfaceState { $0.withUpdatedReplyMessageId(nil) }
                                                    })
                                                }
                                            })
                                            strongSelf.sendMessages(messages)
                                        }
                                    }
                                }
                            }))
                        }
                    }), in: .window(.root))
                }
            })
        ]), ActionSheetItemGroup(items: [
            ActionSheetButtonItem(title: self.presentationData.strings.Common_Cancel, color: .accent, action: { [weak actionSheet] in
                actionSheet?.dismissAnimated()
            })
        ])])
        self.chatDisplayNode.dismissInput()
        self.present(actionSheet, in: .window(.root))
    }
    
    private func presentMediaPicker(fileMode: Bool, editingMedia: Bool, completion: @escaping ([Any]) -> Void) {
        let _ = (self.account.postbox.transaction { transaction -> GeneratedMediaStoreSettings in
            let entry = transaction.getPreferencesEntry(key: ApplicationSpecificPreferencesKeys.generatedMediaStoreSettings) as? GeneratedMediaStoreSettings
            return entry ?? GeneratedMediaStoreSettings.defaultSettings
        }
        |> deliverOnMainQueue).start(next: { [weak self] settings in
            guard let strongSelf = self, let peer = strongSelf.presentationInterfaceState.renderedPeer?.peer else {
                return
            }
            let _ = legacyAssetPicker(applicationContext: strongSelf.account.telegramApplicationContext, presentationData: strongSelf.presentationData, editingMedia: editingMedia, fileMode: fileMode, peer: peer, saveEditedPhotos: settings.storeEditedPhotos, allowGrouping: true).start(next: { generator in
                if let strongSelf = self {
                    let legacyController = LegacyController(presentation: .modal(animateIn: true), theme: strongSelf.presentationData.theme, initialLayout: strongSelf.validLayout)
                    legacyController.statusBar.statusBarStyle = strongSelf.presentationData.theme.rootController.statusBar.style.style
                    legacyController.controllerLoaded = { [weak legacyController] in
                        legacyController?.view.disablesInteractiveTransitionGestureRecognizer = true
                    }
                    let controller = generator(legacyController.context)
                    legacyController.bind(controller: controller)
                    legacyController.deferScreenEdgeGestures = [.top]
                    
                    configureLegacyAssetPicker(controller, account: strongSelf.account, peer: peer)
                    controller.descriptionGenerator = legacyAssetPickerItemGenerator()
                    controller.completionBlock = { [weak legacyController] signals in
                        if let legacyController = legacyController {
                            legacyController.dismiss()
                            completion(signals!)
                        }
                    }
                    controller.dismissalBlock = { [weak legacyController] in
                        if let legacyController = legacyController {
                            legacyController.dismiss()
                        }
                    }
                    strongSelf.chatDisplayNode.dismissInput()
                    strongSelf.present(legacyController, in: .window(.root))
                }
            })
        })
    }
    
    private func presentMapPicker(editingMessage: Bool) {
        guard let peer = self.presentationInterfaceState.renderedPeer?.peer else {
            return
        }
        let selfPeerId: PeerId
        if let peer = peer as? TelegramChannel, case .broadcast = peer.info {
            selfPeerId = peer.id
        } else {
            selfPeerId = self.account.peerId
        }
        let _ = (self.account.postbox.transaction { transaction -> Peer? in
            return transaction.getPeer(selfPeerId)
        }
        |> deliverOnMainQueue).start(next: { [weak self] selfPeer in
            guard let strongSelf = self, let selfPeer = selfPeer else {
                return
            }
            
            strongSelf.chatDisplayNode.dismissInput()
            strongSelf.present(legacyLocationPickerController(account: strongSelf.account, selfPeer: selfPeer, peer: peer, sendLocation: { coordinate, venue in
                guard let strongSelf = self else {
                    return
                }
                let replyMessageId = strongSelf.presentationInterfaceState.interfaceState.replyMessageId
                let message: EnqueueMessage = .message(text: "", attributes: [], mediaReference: .standalone(media: TelegramMediaMap(latitude: coordinate.latitude, longitude: coordinate.longitude, geoPlace: nil, venue: venue, liveBroadcastingTimeout: nil)), replyToMessageId: replyMessageId, localGroupingKey: nil)
                
                if editingMessage {
                    strongSelf.editMessageMediaWithMessages([message])
                } else {
                    strongSelf.chatDisplayNode.setupSendActionOnViewUpdate({
                        if let strongSelf = self {
                            strongSelf.updateChatPresentationInterfaceState(animated: true, interactive: false, {
                                $0.updatedInterfaceState { $0.withUpdatedReplyMessageId(nil) }
                            })
                        }
                    })
                    strongSelf.sendMessages([message])
                }
            }, sendLiveLocation: { [weak self] coordinate, period in
                guard let strongSelf = self else {
                    return
                }
                let replyMessageId = strongSelf.presentationInterfaceState.interfaceState.replyMessageId
                let message: EnqueueMessage = .message(text: "", attributes: [], mediaReference: .standalone(media: TelegramMediaMap(latitude: coordinate.latitude, longitude: coordinate.longitude, geoPlace: nil, venue: nil, liveBroadcastingTimeout: period)), replyToMessageId: replyMessageId, localGroupingKey: nil)
                if editingMessage {
                    strongSelf.editMessageMediaWithMessages([message])
                } else {
                    strongSelf.chatDisplayNode.setupSendActionOnViewUpdate({
                        if let strongSelf = self {
                            strongSelf.updateChatPresentationInterfaceState(animated: true, interactive: false, {
                                $0.updatedInterfaceState { $0.withUpdatedReplyMessageId(nil) }
                            })
                        }
                    })
                    strongSelf.sendMessages([message])
                }
            }, theme: strongSelf.presentationData.theme), in: .window(.root))
        })
    }
    
    private func presentContactPicker() {
        let contactsController = ContactSelectionController(account: self.account, title: { $0.Contacts_Title }, displayDeviceContacts: true)
        self.chatDisplayNode.dismissInput()
        self.present(contactsController, in: .window(.root), with: ViewControllerPresentationArguments(presentationAnimation: .modalSheet))
        self.controllerNavigationDisposable.set((contactsController.result |> deliverOnMainQueue).start(next: { [weak self] peer in
            if let strongSelf = self, let peer = peer {
                let dataSignal: Signal<(Peer?,  DeviceContactExtendedData?), NoError>
                switch peer {
                    case let .peer(contact, _):
                        guard let contact = contact as? TelegramUser, let phoneNumber = contact.phone else {
                            return
                        }
                        let contactData = DeviceContactExtendedData(basicData: DeviceContactBasicData(firstName: contact.firstName ?? "", lastName: contact.lastName ?? "", phoneNumbers: [DeviceContactPhoneNumberData(label: "_$!<Home>!$_", value: phoneNumber)]), middleName: "", prefix: "", suffix: "", organization: "", jobTitle: "", department: "", emailAddresses: [], urls: [], addresses: [], birthdayDate: nil, socialProfiles: [], instantMessagingProfiles: [])
                        let account = strongSelf.account
                        dataSignal = strongSelf.account.telegramApplicationContext.contactDataManager.basicData()
                        |> take(1)
                        |> mapToSignal { basicData -> Signal<(Peer?,  DeviceContactExtendedData?), NoError> in
                            var stableId: String?
                            let queryPhoneNumber = formatPhoneNumber(phoneNumber)
                            outer: for (id, data) in basicData {
                                for phoneNumber in data.phoneNumbers {
                                    if formatPhoneNumber(phoneNumber.value) == queryPhoneNumber {
                                        stableId = id
                                        break outer
                                    }
                                }
                            }
                            
                            if let stableId = stableId {
                                return account.telegramApplicationContext.contactDataManager.extendedData(stableId: stableId)
                                |> take(1)
                                |> map { extendedData -> (Peer?,  DeviceContactExtendedData?) in
                                    return (contact, extendedData)
                                }
                            } else {
                                return .single((contact, contactData))
                            }
                        }
                    case let .deviceContact(id, _):
                        dataSignal = strongSelf.account.telegramApplicationContext.contactDataManager.extendedData(stableId: id)
                        |> take(1)
                        |> map { extendedData -> (Peer?,  DeviceContactExtendedData?) in
                            return (nil, extendedData)
                        }
                }
                strongSelf.controllerNavigationDisposable.set((dataSignal
                |> deliverOnMainQueue).start(next: { peerAndContactData in
                    if let strongSelf = self, let contactData = peerAndContactData.1, contactData.basicData.phoneNumbers.count != 0 {
                        if contactData.basicData.phoneNumbers.count == 1, false {
                            let phone = contactData.basicData.phoneNumbers[0].value
                            let media = TelegramMediaContact(firstName: contactData.basicData.firstName, lastName: contactData.basicData.lastName, phoneNumber: phone, peerId: peerAndContactData.0?.id, vCardData: nil)
                            let replyMessageId = strongSelf.presentationInterfaceState.interfaceState.replyMessageId
                            strongSelf.chatDisplayNode.setupSendActionOnViewUpdate({
                                if let strongSelf = self {
                                    strongSelf.updateChatPresentationInterfaceState(animated: true, interactive: false, {
                                        $0.updatedInterfaceState { $0.withUpdatedReplyMessageId(nil) }
                                    })
                                }
                            })
                            let message = EnqueueMessage.message(text: "", attributes: [], mediaReference: .standalone(media: media), replyToMessageId: replyMessageId, localGroupingKey: nil)
                            strongSelf.sendMessages([message])
                        } else {
                            strongSelf.present(deviceContactInfoController(account: strongSelf.account, subject: .filter(peer: peerAndContactData.0, contactId: nil, contactData: contactData, completion: { peer, contactData in
                                guard let strongSelf = self, !contactData.basicData.phoneNumbers.isEmpty else {
                                    return
                                }
                                let phone = contactData.basicData.phoneNumbers[0].value
                                if let vCardData = contactData.serializedVCard() {
                                    let media = TelegramMediaContact(firstName: contactData.basicData.firstName, lastName: contactData.basicData.lastName, phoneNumber: phone, peerId: peer?.id, vCardData: vCardData)
                                    let replyMessageId = strongSelf.presentationInterfaceState.interfaceState.replyMessageId
                                    strongSelf.chatDisplayNode.setupSendActionOnViewUpdate({
                                        if let strongSelf = self {
                                            strongSelf.updateChatPresentationInterfaceState(animated: true, interactive: false, {
                                                $0.updatedInterfaceState { $0.withUpdatedReplyMessageId(nil) }
                                            })
                                        }
                                    })
                                    let message = EnqueueMessage.message(text: "", attributes: [], mediaReference: .standalone(media: media), replyToMessageId: replyMessageId, localGroupingKey: nil)
                                    strongSelf.sendMessages([message])
                                }
                            })), in: .window(.root), with: ViewControllerPresentationArguments(presentationAnimation: .modalSheet))
                        }
                    }
                }))
            }
        }))
    }
    
    private func transformEnqueueMessages(_ messages: [EnqueueMessage]) -> [EnqueueMessage] {
        let silentPosting = self.presentationInterfaceState.interfaceState.silentPosting
        return messages.map { message in
            if silentPosting {
                return message.withUpdatedAttributes { attributes in
                    var attributes = attributes
                    for i in 0 ..< attributes.count {
                        if attributes[i] is NotificationInfoMessageAttribute {
                            attributes.remove(at: i)
                            break
                        }
                    }
                    attributes.append(NotificationInfoMessageAttribute(flags: .muted))
                    return attributes
                }
            } else {
                return message
            }
        }
    }
    
    private func sendMessages(_ messages: [EnqueueMessage]) {
        if case let .peer(peerId) = self.chatLocation {
            self.commitPurposefulAction()
            
            let _ = (enqueueMessages(account: self.account, peerId: peerId, messages: self.transformEnqueueMessages(messages))
            |> deliverOnMainQueue).start(next: { [weak self] _ in
                self?.chatDisplayNode.historyNode.scrollToEndOfHistory()
            })
        }
    }
    
    private func enqueueMediaMessages(signals: [Any]?) {
        if case let .peer(peerId) = self.chatLocation {
            self.enqueueMediaMessageDisposable.set((legacyAssetPickerEnqueueMessages(account: self.account, signals: signals!) |> deliverOnMainQueue).start(next: { [weak self] messages in
                if let strongSelf = self {
                    let replyMessageId = strongSelf.presentationInterfaceState.interfaceState.replyMessageId
                    strongSelf.chatDisplayNode.setupSendActionOnViewUpdate({
                        if let strongSelf = self {
                            strongSelf.updateChatPresentationInterfaceState(animated: true, interactive: false, {
                                $0.updatedInterfaceState { $0.withUpdatedReplyMessageId(nil) }
                            })
                        }
                    })
                    strongSelf.sendMessages(messages.map { $0.withUpdatedReplyToMessageId(replyMessageId) })
                }
            }))
        }
    }
    
    private func enqueueChatContextResult(_ results: ChatContextResultCollection, _ result: ChatContextResult) {
        if let message = outgoingMessageWithChatContextResult(results, result), canSendMessagesToChat(self.presentationInterfaceState) {
            let replyMessageId = self.presentationInterfaceState.interfaceState.replyMessageId
            self.chatDisplayNode.setupSendActionOnViewUpdate({ [weak self] in
                if let strongSelf = self {
                    strongSelf.updateChatPresentationInterfaceState(animated: true, interactive: false, {
                        $0.updatedInterfaceState { $0.withUpdatedReplyMessageId(nil).withUpdatedComposeInputState(ChatTextInputState(inputText: NSAttributedString(string: ""))).withUpdatedComposeDisableUrlPreview(nil) }
                    })
                }
            })
            self.sendMessages([message.withUpdatedReplyToMessageId(replyMessageId)])
        }
    }
    
    private func firstLoadedMessageToListen() -> Message? {
        var messageToListen: Message?
        self.chatDisplayNode.historyNode.forEachMessageInCurrentHistoryView { message in
            if message.flags.contains(.Incoming) && message.tags.contains(.voiceOrInstantVideo) {
                for attribute in message.attributes {
                    if let attribute = attribute as? ConsumableContentMessageAttribute, !attribute.consumed {
                        messageToListen = message
                        return false
                    }
                }
            }
            return true
        }
        return messageToListen
    }
    
    private func activateRaiseGesture() {
        if let messageToListen = self.firstLoadedMessageToListen() {
            let _ = self.controllerInteraction?.openMessage(messageToListen)
        } else {
            self.requestAudioRecorder(beginWithTone: true)
        }
    }
    
    private func deactivateRaiseGesture() {
        self.dismissMediaRecorder(.preview)
    }
    
    private func requestAudioRecorder(beginWithTone: Bool) {
        if self.audioRecorderValue == nil {
            if let applicationContext = self.account.applicationContext as? TelegramApplicationContext {
                if self.audioRecorderFeedback == nil {
                    self.audioRecorderFeedback = HapticFeedback()
                    self.audioRecorderFeedback?.prepareTap()
                }
                self.audioRecorder.set(applicationContext.mediaManager.audioRecorder(beginWithTone: beginWithTone, applicationBindings: applicationContext.applicationBindings, beganWithTone: { _ in
                }))
            }
        }
    }
    
    private func requestVideoRecorder() {
        guard case let .peer(peerId) = self.chatLocation else {
            return
        }
        
        if self.videoRecorderValue == nil {
            if let currentInputPanelFrame = self.chatDisplayNode.currentInputPanelFrame() {
                self.videoRecorder.set(.single(legacyInstantVideoController(theme: self.presentationData.theme, panelFrame: currentInputPanelFrame, account: self.account, peerId: peerId, send: { [weak self] message in
                    if let strongSelf = self {
                        let replyMessageId = strongSelf.presentationInterfaceState.interfaceState.replyMessageId
                        strongSelf.chatDisplayNode.setupSendActionOnViewUpdate({
                            if let strongSelf = self {
                                strongSelf.updateChatPresentationInterfaceState(animated: true, interactive: false, {
                                    $0.updatedInterfaceState { $0.withUpdatedReplyMessageId(nil) }
                                })
                            }
                        })
                        let updatedMessage = message.withUpdatedReplyToMessageId(replyMessageId)
                        strongSelf.sendMessages([updatedMessage])
                    }
                })))
            }
        }
    }
    
    private func dismissMediaRecorder(_ action: ChatFinishMediaRecordingAction) {
        if let audioRecorderValue = self.audioRecorderValue {
            audioRecorderValue.stop()
            switch action {
                case .dismiss:
                    break
                case .preview:
                    let _ = (audioRecorderValue.takenRecordedData() |> deliverOnMainQueue).start(next: { [weak self] data in
                        if let strongSelf = self, let data = data {
                            if data.duration < 0.5 {
                                strongSelf.audioRecorderFeedback?.error()
                                strongSelf.audioRecorderFeedback = nil
                            } else if let waveform = data.waveform {
                                var randomId: Int64 = 0
                                arc4random_buf(&randomId, 8)
                                
                                let resource = LocalFileMediaResource(fileId: randomId, size: data.compressedData.count)
                                
                                strongSelf.account.postbox.mediaBox.storeResourceData(resource.id, data: data.compressedData)
                                
                                strongSelf.updateChatPresentationInterfaceState(animated: true, interactive: true, {
                                    $0.updatedRecordedMediaPreview(ChatRecordedMediaPreview(resource: resource, duration: Int32(data.duration), fileSize: Int32(data.compressedData.count), waveform: AudioWaveform(bitstream: waveform, bitsPerSample: 5)))
                                })
                                strongSelf.audioRecorderFeedback = nil
                            }
                        }
                    })
                case .send:
                    let _ = (audioRecorderValue.takenRecordedData() |> deliverOnMainQueue).start(next: { [weak self] data in
                        if let strongSelf = self, let data = data {
                            if data.duration < 0.5 {
                                strongSelf.audioRecorderFeedback?.error()
                                strongSelf.audioRecorderFeedback = nil
                            } else {
                                var randomId: Int64 = 0
                                arc4random_buf(&randomId, 8)
                                
                                let resource = LocalFileMediaResource(fileId: randomId)
                                
                                strongSelf.account.postbox.mediaBox.storeResourceData(resource.id, data: data.compressedData)
                                
                                var waveformBuffer: MemoryBuffer?
                                if let waveform = data.waveform {
                                    waveformBuffer = MemoryBuffer(data: waveform)
                                }
                                
                                strongSelf.chatDisplayNode.setupSendActionOnViewUpdate({
                                    if let strongSelf = self {
                                        strongSelf.updateChatPresentationInterfaceState(animated: true, interactive: false, {
                                            $0.updatedInterfaceState { $0.withUpdatedReplyMessageId(nil) }
                                        })
                                    }
                                })
                                
                                strongSelf.sendMessages([.message(text: "", attributes: [], mediaReference: .standalone(media: TelegramMediaFile(fileId: MediaId(namespace: Namespaces.Media.LocalFile, id: randomId), partialReference: nil, resource: resource, previewRepresentations: [], mimeType: "audio/ogg", size: data.compressedData.count, attributes: [.Audio(isVoice: true, duration: Int(data.duration), title: nil, performer: nil, waveform: waveformBuffer)])), replyToMessageId: strongSelf.presentationInterfaceState.interfaceState.replyMessageId, localGroupingKey: nil)])
                                
                                strongSelf.audioRecorderFeedback?.tap()
                                strongSelf.audioRecorderFeedback = nil
                            }
                        }
                    })
            }
            self.audioRecorder.set(.single(nil))
        } else if let videoRecorderValue = self.videoRecorderValue {
            if case .send = action {
                videoRecorderValue.completeVideo()
                //self.tempVideoRecorderValue = videoRecorderValue
                self.videoRecorder.set(.single(nil))
            } else {
                self.videoRecorder.set(.single(nil))
            }
        }
    }
    
    private func stopMediaRecorder() {
        if let audioRecorderValue = self.audioRecorderValue {
            if let _ = self.presentationInterfaceState.inputTextPanelState.mediaRecordingState {
                self.dismissMediaRecorder(.preview)
            } else {
                audioRecorderValue.stop()
                self.audioRecorder.set(.single(nil))
            }
        } else if let videoRecorderValue = self.videoRecorderValue {
            if videoRecorderValue.stopVideo() {
                self.updateChatPresentationInterfaceState(animated: true, interactive: true, {
                    $0.updatedInputTextPanelState { panelState in
                        return panelState.withUpdatedMediaRecordingState(.video(status: .editing, isLocked: false))
                    }
                })
            } else {
                self.videoRecorder.set(.single(nil))
            }
        }
    }
    
    private func lockMediaRecorder() {
        if self.presentationInterfaceState.inputTextPanelState.mediaRecordingState != nil {
            self.updateChatPresentationInterfaceState(animated: true, interactive: true, {
                return $0.updatedInputTextPanelState { panelState in
                    return panelState.withUpdatedMediaRecordingState(panelState.mediaRecordingState?.withLocked(true))
                }
            })
        }
        
        self.videoRecorderValue?.lockVideo()
    }
    
    private func deleteMediaRecording() {
        self.updateChatPresentationInterfaceState(animated: true, interactive: true, {
            $0.updatedRecordedMediaPreview(nil)
        })
    }
    
    private func sendMediaRecording() {
        if let recordedMediaPreview = self.presentationInterfaceState.recordedMediaPreview {
            let waveformBuffer = MemoryBuffer(data: recordedMediaPreview.waveform.samples)
            
            self.chatDisplayNode.setupSendActionOnViewUpdate({ [weak self] in
                if let strongSelf = self {
                    strongSelf.updateChatPresentationInterfaceState(animated: true, interactive: false, {
                        $0.updatedRecordedMediaPreview(nil).updatedInterfaceState { $0.withUpdatedReplyMessageId(nil) }
                    })
                }
            })
            
            var randomId: Int64 = 0
            arc4random_buf(&randomId, 8)
            
            self.sendMessages([.message(text: "", attributes: [], mediaReference: .standalone(media: TelegramMediaFile(fileId: MediaId(namespace: Namespaces.Media.LocalFile, id: randomId), partialReference: nil, resource: recordedMediaPreview.resource, previewRepresentations: [], mimeType: "audio/ogg", size: Int(recordedMediaPreview.fileSize), attributes: [.Audio(isVoice: true, duration: Int(recordedMediaPreview.duration), title: nil, performer: nil, waveform: waveformBuffer)])), replyToMessageId: self.presentationInterfaceState.interfaceState.replyMessageId, localGroupingKey: nil)])
        }
    }
    
    private func updateSearch(_ interfaceState: ChatPresentationInterfaceState) -> ChatPresentationInterfaceState? {
        var queryAndLocation: (String, SearchMessagesLocation)?
        if let search = interfaceState.search {
            switch search.domain {
                case .everything:
                    switch self.chatLocation {
                        case let .peer(peerId):
                            queryAndLocation = (search.query, .peer(peerId: peerId, fromId: nil, tags: nil))
                        case let .group(groupId):
                            queryAndLocation = (search.query, .group(groupId))
                    }
                case .members:
                    queryAndLocation = nil
                case let .member(peer):
                    switch self.chatLocation {
                        case let .peer(peerId):
                            queryAndLocation = (search.query, .peer(peerId: peerId, fromId: peer.id, tags: nil))
                        case .group:
                            queryAndLocation = nil
                    }
            }
        }
        
        if queryAndLocation?.0 != self.searchState?.0 || queryAndLocation?.1 != self.searchState?.1 {
            self.searchState = queryAndLocation
            if let (query, location) = queryAndLocation {
                var queryIsEmpty = false
                if query.isEmpty {
                    if case let .peer(_, fromId, _) = location {
                        if fromId == nil {
                            queryIsEmpty = true
                        }
                    } else {
                        queryIsEmpty = true
                    }
                }
                
                if queryIsEmpty {
                    self.searching.set(false)
                    self.searchDisposable?.set(nil)
                    if let data = interfaceState.search {
                        return interfaceState.updatedSearch(data.withUpdatedResultsState(nil))
                    }
                } else {
                    self.searching.set(true)
                    let searchDisposable: MetaDisposable
                    if let current = self.searchDisposable {
                        searchDisposable = current
                    } else {
                        searchDisposable = MetaDisposable()
                        self.searchDisposable = searchDisposable
                    }
                    searchDisposable.set((searchMessages(account: self.account, location: location, query: query)
                    |> delay(0.2, queue: Queue.mainQueue())
                    |> deliverOnMainQueue).start(next: { [weak self] results in
                        if let strongSelf = self {
                            var navigateIndex: MessageIndex?
                            strongSelf.updateChatPresentationInterfaceState(animated: true, interactive: true, { current in
                                if let data = current.search {
                                    let messageIndices = results.map({ MessageIndex($0) }).sorted()
                                    var currentIndex = messageIndices.last
                                    if let previousResultId = data.resultsState?.currentId {
                                        for index in messageIndices {
                                            if index.id >= previousResultId {
                                                currentIndex = index
                                                break
                                            }
                                        }
                                    }
                                    navigateIndex = currentIndex
                                    return current.updatedSearch(data.withUpdatedResultsState(ChatSearchResultsState(messageIndices: messageIndices, currentId: currentIndex?.id)))
                                } else {
                                    return current
                                }
                            })
                            if let navigateIndex = navigateIndex {
                                switch strongSelf.chatLocation {
                                    case .peer:
                                        strongSelf.navigateToMessage(from: nil, to: .id(navigateIndex.id))
                                    case .group:
                                        strongSelf.navigateToMessage(from: nil, to: .index(navigateIndex))
                                }
                            }
                        }
                    }, completed: { [weak self] in
                        if let strongSelf = self {
                            strongSelf.searching.set(false)
                        }
                    }))
                }
            } else {
                self.searching.set(false)
                self.searchDisposable?.set(nil)
                
                if let data = interfaceState.search {
                    return interfaceState.updatedSearch(data.withUpdatedResultsState(nil))
                }
            }
        }
        return nil
    }
    
    public func navigateToMessage(messageLocation: NavigateToMessageLocation, animated: Bool, completion: (() -> Void)? = nil) {
        self.navigateToMessage(from: nil, to: messageLocation, rememberInStack: false, animated: animated, completion: completion)
    }
    
    private func navigateToMessage(from fromId: MessageId?, to messageLocation: NavigateToMessageLocation, scrollPosition: ListViewScrollPosition = .center(.bottom), rememberInStack: Bool = true, animated: Bool = true, completion: (() -> Void)? = nil) {
        if self.isNodeLoaded {
            var fromIndex: MessageIndex?
            
            if let fromId = fromId, let message = self.chatDisplayNode.historyNode.messageInCurrentHistoryView(fromId) {
                fromIndex = MessageIndex(message)
            } else {
                if let message = self.chatDisplayNode.historyNode.anchorMessageInCurrentHistoryView() {
                    fromIndex = MessageIndex(message)
                }
            }
            
            if case let .peer(peerId) = self.chatLocation, messageLocation.messageId.peerId == peerId {
                if let fromIndex = fromIndex {
                    if let _ = fromId, rememberInStack {
                        self.historyNavigationStack.add(fromIndex)
                    }
                    
                    if let message = self.chatDisplayNode.historyNode.messageInCurrentHistoryView(messageLocation.messageId) {
                        self.loadingMessage.set(false)
                        self.messageIndexDisposable.set(nil)
                        self.chatDisplayNode.historyNode.scrollToMessage(from: fromIndex, to: MessageIndex(message), animated: animated, scrollPosition: scrollPosition)
                        completion?()
                    } else {
                        self.loadingMessage.set(true)
                        let searchLocation: ChatHistoryInitialSearchLocation
                        switch messageLocation {
                            case let .id(id):
                                searchLocation = .id(id)
                            case let .index(index):
                                searchLocation = .index(index)
                        }
                        let historyView = chatHistoryViewForLocation(.InitialSearch(location: searchLocation, count: 50), account: self.account, chatLocation: self.chatLocation, fixedCombinedReadStates: nil, tagMask: nil, additionalData: [])
                        let signal = historyView
                        |> mapToSignal { historyView -> Signal<MessageIndex?, NoError> in
                            switch historyView {
                                case .Loading:
                                    return .complete()
                                case let .HistoryView(view, _, _, _, _):
                                    for entry in view.entries {
                                        if case let .MessageEntry(message, _, _, _) = entry {
                                            if message.id == messageLocation.messageId {
                                                return .single(MessageIndex(message))
                                            }
                                        }
                                    }
                                    if case let .index(index) = searchLocation {
                                        return .single(index)
                                    }
                                    return .single(nil)
                            }
                        }
                        |> take(1)
                        self.messageIndexDisposable.set((signal
                        |> deliverOnMainQueue).start(next: { [weak self] index in
                            if let strongSelf = self, let index = index {
                                strongSelf.chatDisplayNode.historyNode.scrollToMessage(from: fromIndex, to: index, animated: animated, scrollPosition: scrollPosition)
                                completion?()
                            }
                        }, completed: { [weak self] in
                            if let strongSelf = self {
                                strongSelf.loadingMessage.set(false)
                            }
                        }))
                    }
                } else {
                    completion?()
                }
            } else {
                if let fromIndex = fromIndex {
                    if let _ = fromId, rememberInStack {
                        self.historyNavigationStack.add(fromIndex)
                    }
                    
                    self.loadingMessage.set(true)
                    let searchLocation: ChatHistoryInitialSearchLocation
                    switch messageLocation {
                        case let .id(id):
                            searchLocation = .id(id)
                        case let .index(index):
                            searchLocation = .index(index)
                    }
                    let historyView = chatHistoryViewForLocation(.InitialSearch(location: searchLocation, count: 50), account: self.account, chatLocation: self.chatLocation, fixedCombinedReadStates: nil, tagMask: nil, additionalData: [])
                    let signal = historyView
                        |> mapToSignal { historyView -> Signal<MessageIndex?, NoError> in
                            switch historyView {
                                case .Loading:
                                    return .complete()
                                case let .HistoryView(view, _, _, _, _):
                                    for entry in view.entries {
                                        if case let .MessageEntry(message, _, _, _) = entry {
                                            if message.id == messageLocation.messageId {
                                                return .single(MessageIndex(message))
                                            }
                                        }
                                    }
                                    return .single(nil)
                            }
                        }
                        |> take(1)
                    self.messageIndexDisposable.set((signal |> deliverOnMainQueue).start(next: { [weak self] index in
                        if let strongSelf = self {
                            if let index = index {
                                strongSelf.chatDisplayNode.historyNode.scrollToMessage(from: fromIndex, to: index, animated: animated, scrollPosition: scrollPosition)
                                completion?()
                            } else {
                                (strongSelf.navigationController as? NavigationController)?.pushViewController(ChatController(account: strongSelf.account, chatLocation: .peer(messageLocation.messageId.peerId), messageId: messageLocation.messageId))
                                completion?()
                            }
                        }
                    }, completed: { [weak self] in
                        if let strongSelf = self {
                            strongSelf.loadingMessage.set(false)
                        }
                    }))
                }
            }
        } else {
            completion?()
        }
    }
    
    private func forwardMessages(messageIds: [MessageId]) {
        let controller = PeerSelectionController(account: self.account, filter: .onlyWriteable)
        controller.peerSelected = { [weak self, weak controller] peerId in
            guard let strongSelf = self, let strongController = controller else {
                return
            }
            
            if case .peer(peerId) = strongSelf.chatLocation {
                strongSelf.updateChatPresentationInterfaceState(animated: false, interactive: true, { $0.updatedInterfaceState({ $0.withUpdatedForwardMessageIds(messageIds).withoutSelectionState() }) })
                strongController.dismiss()
            } else if peerId == strongSelf.account.peerId {
                let _ = (enqueueMessages(account: strongSelf.account, peerId: peerId, messages: messageIds.map { id -> EnqueueMessage in
                    return .forward(source: id, grouping: .auto)
                })
                |> deliverOnMainQueue).start(next: { messageIds in
                    if let strongSelf = self {
                        let signals: [Signal<Bool, NoError>] = messageIds.compactMap({ id -> Signal<Bool, NoError>? in
                            guard let id = id else {
                                return nil
                            }
                            return strongSelf.account.pendingMessageManager.pendingMessageStatus(id)
                            |> mapToSignal { status -> Signal<Bool, NoError> in
                                if status != nil {
                                    return .never()
                                } else {
                                    return .single(true)
                                }
                            }
                            |> take(1)
                        })
                        if strongSelf.shareStatusDisposable == nil {
                            strongSelf.shareStatusDisposable = MetaDisposable()
                        }
                        strongSelf.shareStatusDisposable?.set((combineLatest(signals)
                            |> deliverOnMainQueue).start(completed: {
                                guard let strongSelf = self else {
                                    return
                                }
                                strongSelf.present(OverlayStatusController(theme: strongSelf.presentationData.theme, type: .success), in: .window(.root))
                            }))
                    }
                })
                strongSelf.updateChatPresentationInterfaceState(animated: false, interactive: true, { $0.updatedInterfaceState({ $0.withoutSelectionState() }) })
                strongController.dismiss()
            } else {
                let _ = (strongSelf.account.postbox.transaction({ transaction -> Void in
                    transaction.updatePeerChatInterfaceState(peerId, update: { currentState in
                        if let currentState = currentState as? ChatInterfaceState {
                            return currentState.withUpdatedForwardMessageIds(messageIds)
                        } else {
                            return ChatInterfaceState().withUpdatedForwardMessageIds(messageIds)
                        }
                    })
                }) |> deliverOnMainQueue).start(completed: {
                    if let strongSelf = self {
                        strongSelf.updateChatPresentationInterfaceState(animated: false, interactive: true, { $0.updatedInterfaceState({ $0.withoutSelectionState() }) })
                        
                        let ready = ValuePromise<Bool>()
                        
                        strongSelf.controllerNavigationDisposable.set((ready.get() |> take(1) |> deliverOnMainQueue).start(next: { _ in
                            if let strongController = controller {
                                strongController.dismiss()
                            }
                        }))
                        
                        (strongSelf.navigationController as? NavigationController)?.replaceTopController(ChatController(account: strongSelf.account, chatLocation: .peer(peerId)), animated: false, ready: ready)
                    }
                })
            }
        }
        self.chatDisplayNode.dismissInput()
        self.present(controller, in: .window(.root))
    }
    
    private func openPeer(peerId: PeerId?, navigation: ChatControllerInteractionNavigateToPeer, fromMessage: Message?) {
        if case let .peer(currentPeerId) = self.chatLocation, peerId == currentPeerId {
            switch navigation {
                case .info:
                    self.navigationButtonAction(.openChatInfo)
                case let .chat(textInputState, _):
                    if let textInputState = textInputState {
                        self.updateChatPresentationInterfaceState(animated: true, interactive: true, {
                            return ($0.updatedInterfaceState {
                                return $0.withUpdatedComposeInputState(textInputState)
                            }).updatedInputMode({ _ in
                                return .text
                            })
                        })
                    }
                case let .withBotStartPayload(botStart):
                    self.updateChatPresentationInterfaceState(animated: true, interactive: true, {
                        $0.updatedBotStartPayload(botStart.payload)
                    })
            }
        } else {
            if let peerId = peerId {
                switch self.chatLocation {
                    case .peer:
                        switch navigation {
                            case .info:
                                let peerSignal: Signal<Peer?, NoError>
                                if let fromMessage = fromMessage {
                                    peerSignal = loadedPeerFromMessage(account: self.account, peerId: peerId, messageId: fromMessage.id)
                                } else {
                                    peerSignal = self.account.postbox.loadedPeerWithId(peerId) |> map(Optional.init)
                                }
                                self.navigationActionDisposable.set((peerSignal |> take(1) |> deliverOnMainQueue).start(next: { [weak self] peer in
                                    if let strongSelf = self, let peer = peer {
                                        if let infoController = peerInfoController(account: strongSelf.account, peer: peer) {
                                            (strongSelf.navigationController as? NavigationController)?.pushViewController(infoController)
                                        }
                                    }
                                }))
                            case let .chat(textInputState, messageId):
                                if let textInputState = textInputState {
                                    let _ = (self.account.postbox.transaction({ transaction -> Void in
                                        transaction.updatePeerChatInterfaceState(peerId, update: { currentState in
                                            if let currentState = currentState as? ChatInterfaceState {
                                                return currentState.withUpdatedComposeInputState(textInputState)
                                            } else {
                                                return ChatInterfaceState().withUpdatedComposeInputState(textInputState)
                                            }
                                        })
                                    })
                                    |> deliverOnMainQueue).start(completed: { [weak self] in
                                        if let strongSelf = self {
                                            (strongSelf.navigationController as? NavigationController)?.pushViewController(ChatController(account: strongSelf.account, chatLocation: .peer(peerId), messageId: nil))
                                        }
                                    })
                                } else {
                                    (self.navigationController as? NavigationController)?.pushViewController(ChatController(account: self.account, chatLocation: .peer(peerId), messageId: nil))
                                }
                            case let .withBotStartPayload(botStart):
                                (self.navigationController as? NavigationController)?.pushViewController(ChatController(account: self.account, chatLocation: .peer(peerId), messageId: nil, botStart: botStart))
                        }
                    case .group:
                        (self.navigationController as? NavigationController)?.pushViewController(ChatController(account: self.account, chatLocation: .peer(peerId), messageId: fromMessage?.id, botStart: nil))
                }
            } else {
                switch navigation {
                    case .info:
                        break
                    case let .chat(textInputState, _):
                        if let textInputState = textInputState {
                            let controller = PeerSelectionController(account: self.account)
                            controller.peerSelected = { [weak self, weak controller] peerId in
                                if let strongSelf = self, let strongController = controller {
                                    if case let .peer(currentPeerId) = strongSelf.chatLocation, peerId == currentPeerId {
                                        strongSelf.updateChatPresentationInterfaceState(animated: true, interactive: true, {
                                            return ($0.updatedInterfaceState {
                                                return $0.withUpdatedComposeInputState(textInputState)
                                            }).updatedInputMode({ _ in
                                                return .text
                                            })
                                        })
                                        strongController.dismiss()
                                    } else {
                                        let _ = (strongSelf.account.postbox.transaction({ transaction -> Void in
                                            transaction.updatePeerChatInterfaceState(peerId, update: { currentState in
                                                if let currentState = currentState as? ChatInterfaceState {
                                                    return currentState.withUpdatedComposeInputState(textInputState)
                                                } else {
                                                    return ChatInterfaceState().withUpdatedComposeInputState(textInputState)
                                                }
                                            })
                                        }) |> deliverOnMainQueue).start(completed: {
                                            if let strongSelf = self {
                                                strongSelf.updateChatPresentationInterfaceState(animated: false, interactive: true, { $0.updatedInterfaceState({ $0.withoutSelectionState() }) })
                                                
                                                let ready = ValuePromise<Bool>()
                                                
                                                strongSelf.controllerNavigationDisposable.set((ready.get() |> take(1) |> deliverOnMainQueue).start(next: { _ in
                                                    if let strongController = controller {
                                                        strongController.dismiss()
                                                    }
                                                }))
                                                
                                                (strongSelf.navigationController as? NavigationController)?.replaceTopController(ChatController(account: strongSelf.account, chatLocation: .peer(peerId)), animated: false, ready: ready)
                                            }
                                        })
                                    }
                                }
                            }
                            self.chatDisplayNode.dismissInput()
                            self.present(controller, in: .window(.root))
                        }
                    case let .withBotStartPayload(_):
                        break
                }
            }
        }
    }
    
    private func openPeerMention(_ name: String) {
        let disposable: MetaDisposable
        if let resolvePeerByNameDisposable = self.resolvePeerByNameDisposable {
            disposable = resolvePeerByNameDisposable
        } else {
            disposable = MetaDisposable()
            self.resolvePeerByNameDisposable = disposable
        }
        disposable.set((resolvePeerByName(account: self.account, name: name, ageLimit: 10) |> take(1) |> deliverOnMainQueue).start(next: { [weak self] peerId in
            if let strongSelf = self {
                if let peerId = peerId {
                    (strongSelf.navigationController as? NavigationController)?.pushViewController(ChatController(account: strongSelf.account, chatLocation: .peer(peerId), messageId: nil))
                }
            }
        }))
    }
    
    private func unblockPeer() {
        guard case let .peer(peerId) = self.chatLocation else {
            return
        }
        let unblockingPeer = self.unblockingPeer
        unblockingPeer.set(true)
        
        var restartBot = false
        if let user = self.presentationInterfaceState.renderedPeer?.peer as? TelegramUser, user.botInfo != nil {
            restartBot = true
        }
        self.editMessageDisposable.set((requestUpdatePeerIsBlocked(account: self.account, peerId: peerId, isBlocked: false)
        |> afterDisposed({ [weak self] in
            Queue.mainQueue().async {
                unblockingPeer.set(false)
                if let strongSelf = self, restartBot {
                    let _ = enqueueMessages(account: strongSelf.account, peerId: peerId, messages: [.message(text: "/start", attributes: [], mediaReference: nil, replyToMessageId: nil, localGroupingKey: nil)]).start()
                }
            }
        })).start())
    }
    
    private func reportPeer() {
        if let peer = self.presentationInterfaceState.renderedPeer?.peer {
            let title: String
            if let _ = peer as? TelegramGroup {
                title = self.presentationData.strings.Conversation_ReportSpam
            } else if let _ = peer as? TelegramChannel {
                title = self.presentationData.strings.Conversation_ReportSpam
            } else {
                title = self.presentationData.strings.Conversation_ReportSpam
            }
            let actionSheet = ActionSheetController(presentationTheme: self.presentationData.theme)
            actionSheet.setItemGroups([ActionSheetItemGroup(items: [
                ActionSheetButtonItem(title: title, color: .destructive, action: { [weak self, weak actionSheet] in
                    actionSheet?.dismissAnimated()
                    if let strongSelf = self {
                        strongSelf.deleteChat(reportChatSpam: true)
                    }
                })
            ]), ActionSheetItemGroup(items: [
                ActionSheetButtonItem(title: self.presentationData.strings.Common_Cancel, color: .accent, action: { [weak actionSheet] in
                    actionSheet?.dismissAnimated()
                })
            ])])
            self.chatDisplayNode.dismissInput()
            self.present(actionSheet, in: .window(.root))
        }
    }
    
    private func addPeerContact() {
        if let peer = self.presentationInterfaceState.renderedPeer?.peer as? TelegramUser, let phone = peer.phone, !phone.isEmpty, let contactData = DeviceContactExtendedData(peer: peer) {
            self.present(addContactOptionsController(account: self.account, peer: peer, contactData: contactData), in: .window(.root))
        }
    }
    
    private func dismissReportPeer() {
        guard case let .peer(peerId) = self.chatLocation else {
            return
        }
        self.editMessageDisposable.set((TelegramCore.dismissReportPeer(account: self.account, peerId: peerId) |> afterDisposed({
            Queue.mainQueue().async {
            }
        })).start())
    }
    
    private func deleteChat(reportChatSpam: Bool) {
        guard case let .peer(peerId) = self.chatLocation else {
            return
        }
        self.chatDisplayNode.historyNode.disconnect()
        let _ = removePeerChat(postbox: self.account.postbox, peerId: peerId, reportChatSpam: reportChatSpam).start()
        (self.navigationController as? NavigationController)?.popToRoot(animated: true)
        
        let _ = requestUpdatePeerIsBlocked(account: self.account, peerId: peerId, isBlocked: true).start()
    }
    
    private func startBot(_ payload: String?) {
        guard case let .peer(peerId) = self.chatLocation else {
            return
        }
        
        let startingBot = self.startingBot
        startingBot.set(true)
        self.editMessageDisposable.set((requestStartBot(account: self.account, botPeerId: peerId, payload: payload) |> deliverOnMainQueue |> afterDisposed({
            startingBot.set(false)
        })).start(completed: { [weak self] in
            if let strongSelf = self {
                strongSelf.updateChatPresentationInterfaceState(animated: true, interactive: true, { $0.updatedBotStartPayload(nil) })
            }
        }))
    }
    
    private func openUrl(_ url: String, concealed: Bool) {
        let openImpl: () -> Void = { [weak self] in
            guard let strongSelf = self else {
                return
            }
        
            let disposable: MetaDisposable
            if let current = strongSelf.resolveUrlDisposable {
                disposable = current
            } else {
                disposable = MetaDisposable()
                strongSelf.resolveUrlDisposable = disposable
            }
            disposable.set((resolveUrl(account: strongSelf.account, url: url)
            |> deliverOnMainQueue).start(next: { [weak self] result in
                guard let strongSelf = self else {
                    return
                }
                openResolvedUrl(result, account: strongSelf.account, navigationController: strongSelf.navigationController as? NavigationController, openPeer: { peerId, navigation in
                    guard let strongSelf = self else {
                        return
                    }
                    switch navigation {
                        case let .chat(_, messageId):
                            if case .peer(peerId) = strongSelf.chatLocation {
                                if let messageId = messageId {
                                    strongSelf.navigateToMessage(from: nil, to: .id(messageId))
                                }
                            } else if let navigationController = strongSelf.navigationController as? NavigationController {
                                navigateToChatController(navigationController: navigationController, account: strongSelf.account, chatLocation: .peer(peerId), messageId: messageId, keepStack: .always)
                            }
                        case .info:
                            strongSelf.navigationActionDisposable.set((strongSelf.account.postbox.loadedPeerWithId(peerId)
                                |> take(1)
                                |> deliverOnMainQueue).start(next: { [weak self] peer in
                                    if let strongSelf = self, peer.restrictionText == nil {
                                        if let infoController = peerInfoController(account: strongSelf.account, peer: peer) {
                                            (strongSelf.navigationController as? NavigationController)?.pushViewController(infoController)
                                        }
                                    }
                                }))
                        case let .withBotStartPayload(startPayload):
                            if case .peer(peerId) = strongSelf.chatLocation {
                                strongSelf.updateChatPresentationInterfaceState(animated: true, interactive: true, {
                                    $0.updatedBotStartPayload(startPayload.payload)
                                })
                            } else if let navigationController = strongSelf.navigationController as? NavigationController {
                                navigateToChatController(navigationController: navigationController, account: strongSelf.account, chatLocation: .peer(peerId), botStart: startPayload)
                            }
                    }
                }, present: { c, a in
                    self?.present(c, in: .window(.root), with: a)
                }, dismissInput: {
                    self?.chatDisplayNode.dismissInput()
                })
            }))
        }
        
        var parsedUrlValue: URL?
        if let parsed = URL(string: url) {
            parsedUrlValue = parsed
        } else if let encoded = (url as NSString).addingPercentEscapes(using: String.Encoding.utf8.rawValue), let parsed = URL(string: encoded) {
            parsedUrlValue = parsed
        }
        
        if concealed, let parsedUrlValue = parsedUrlValue, (parsedUrlValue.scheme == "http" || parsedUrlValue.scheme == "https"), !isConcealedUrlWhitelisted(parsedUrlValue) {
            self.present(standardTextAlertController(theme: AlertControllerTheme(presentationTheme: self.presentationData.theme), title: nil, text: self.presentationData.strings.Generic_OpenHiddenLinkAlert(url).0, actions: [TextAlertAction(type: .genericAction, title: self.presentationData.strings.Common_No, action: {}), TextAlertAction(type: .defaultAction, title: self.presentationData.strings.Common_Yes, action: {
                openImpl()
            })]), in: .window(.root))
        } else {
            openImpl()
        }
    }
    
    private func openUrlIn(_ url: String) {
        if let applicationContext = self.account.applicationContext as? TelegramApplicationContext {
            let actionSheet = OpenInActionSheetController(postbox: self.account.postbox, applicationContext: applicationContext, theme: self.presentationData.theme, strings: self.presentationData.strings, item: .url(url), openUrl: { [weak self] url in
                if let strongSelf = self, let applicationContext = strongSelf.account.applicationContext as? TelegramApplicationContext, let navigationController = strongSelf.navigationController as? NavigationController {
                    openExternalUrl(account: strongSelf.account, url: url, presentationData: strongSelf.presentationData, applicationContext: applicationContext, navigationController: navigationController, dismissInput: {
                        self?.chatDisplayNode.dismissInput()
                    })
                }
            })
            self.chatDisplayNode.dismissInput()
            self.present(actionSheet, in: .window(.root))
        }
    }
    
    @available(iOSApplicationExtension 9.0, *)
    public func previewingContext(_ previewingContext: UIViewControllerPreviewing, viewControllerForLocation location: CGPoint) -> UIViewController? {
        if previewingContext.sourceView === (self.chatInfoNavigationButton?.buttonItem.customDisplayNode as? ChatAvatarNavigationNode)?.avatarNode.view {
            if let peer = self.presentationInterfaceState.renderedPeer?.peer, peer.smallProfileImage != nil {
                let galleryController = AvatarGalleryController(account: self.account, peer: peer, remoteEntries: nil, replaceRootController: { controller, ready in
                }, synchronousLoad: true)
                galleryController.setHintWillBePresentedInPreviewingContext(true)
                galleryController.containerLayoutUpdated(ContainerViewLayout(size: CGSize(width: self.view.bounds.size.width, height: self.view.bounds.size.height), metrics: LayoutMetrics(), intrinsicInsets: UIEdgeInsets(), safeInsets: UIEdgeInsets(), statusBarHeight: nil, inputHeight: nil, standardInputHeight: 216.0, inputHeightIsInteractivellyChanging: false), transition: .immediate)
                return galleryController
            }
        } else {
            let historyPoint = previewingContext.sourceView.convert(location, to: self.chatDisplayNode.historyNode.view)
            var result: (Message, ChatMessagePeekPreviewContent)?
            self.chatDisplayNode.historyNode.forEachItemNode { itemNode in
                if let itemNode = itemNode as? ChatMessageItemView {
                    if itemNode.frame.contains(historyPoint) {
                        if let value = itemNode.peekPreviewContent(at: self.chatDisplayNode.historyNode.view.convert(historyPoint, to: itemNode.view)) {
                            result = value
                        }
                    }
                }
            }
            if let (message, content) = result {
                switch content {
                    case let .media(media):
                        var selectedTransitionNode: (ASDisplayNode, () -> UIView?)?
                        self.chatDisplayNode.historyNode.forEachItemNode { itemNode in
                            if let itemNode = itemNode as? ChatMessageItemView {
                                if let result = itemNode.transitionNode(id: message.id, media: media) {
                                    selectedTransitionNode = result
                                }
                            }
                        }
                        
                        if let selectedTransitionNode = selectedTransitionNode {
                            if let previewData = chatMessagePreviewControllerData(account: self.account, message: message, standalone: false, reverseMessageGalleryOrder: false, navigationController: self.navigationController as? NavigationController) {
                                switch previewData {
                                    case let .gallery(gallery):
                                        gallery.setHintWillBePresentedInPreviewingContext(true)
                                        let rect = selectedTransitionNode.0.view.convert(selectedTransitionNode.0.bounds, to: previewingContext.sourceView)
                                        previewingContext.sourceRect = rect.insetBy(dx: -2.0, dy: -2.0)
                                        gallery.containerLayoutUpdated(ContainerViewLayout(size: CGSize(width: self.view.bounds.size.width, height: self.view.bounds.size.height), metrics: LayoutMetrics(), intrinsicInsets: UIEdgeInsets(), safeInsets: UIEdgeInsets(), statusBarHeight: nil, inputHeight: nil, standardInputHeight: 216.0, inputHeightIsInteractivellyChanging: false), transition: .immediate)
                                        return gallery
                                    case let .instantPage(gallery, centralIndex, galleryMedia):
                                        break
                                }
                            }
                        }
                    case let .url(node, rect, string):
                        let targetRect = node.view.convert(rect, to: previewingContext.sourceView)
                        previewingContext.sourceRect = CGRect(origin: CGPoint(x: floor(targetRect.midX), y: floor(targetRect.midY)), size: CGSize(width: 1.0, height: 1.0))
                        if let parsedUrl = URL(string: string) {
                            if parsedUrl.scheme == "http" || parsedUrl.scheme == "https" {
                                let controller = SFSafariViewController(url: parsedUrl)
                                if #available(iOSApplicationExtension 10.0, *) {
                                    controller.preferredBarTintColor = self.presentationData.theme.rootController.navigationBar.backgroundColor
                                    controller.preferredControlTintColor = self.presentationData.theme.rootController.navigationBar.accentTextColor
                                }
                                return controller
                            }
                        }
                }
            }
        }
        return nil
    }
    
    public func previewingContext(_ previewingContext: UIViewControllerPreviewing, commit viewControllerToCommit: UIViewController) {
        if let gallery = viewControllerToCommit as? AvatarGalleryController {
            self.chatDisplayNode.dismissInput()
            gallery.setHintWillBePresentedInPreviewingContext(false)
            self.present(gallery, in: .window(.root), with: AvatarGalleryControllerPresentationArguments(animated: false, transitionArguments: { _ in
                return nil
            }))
        } else if let gallery = viewControllerToCommit as? GalleryController {
            self.chatDisplayNode.dismissInput()
            gallery.setHintWillBePresentedInPreviewingContext(false)
            
            self.present(gallery, in: .window(.root), with: GalleryControllerPresentationArguments(animated: false, transitionArguments: { [weak self] messageId, media in
                if let strongSelf = self {
                    var selectedTransitionNode: (ASDisplayNode, () -> UIView?)?
                    strongSelf.chatDisplayNode.historyNode.forEachItemNode { itemNode in
                        if let itemNode = itemNode as? ChatMessageItemView {
                            if let result = itemNode.transitionNode(id: messageId, media: media) {
                                selectedTransitionNode = result
                            }
                        }
                    }
                    if let selectedTransitionNode = selectedTransitionNode {
                        return GalleryTransitionArguments(transitionNode: selectedTransitionNode, addToTransitionSurface: { view in
                            if let strongSelf = self {
                                strongSelf.chatDisplayNode.historyNode.view.superview?.insertSubview(view, aboveSubview: strongSelf.chatDisplayNode.historyNode.view)
                            }
                        })
                    }
                }
                return nil
            }))
        } else if let gallery = viewControllerToCommit as? InstantPageGalleryController {
            
        }
        
        if #available(iOSApplicationExtension 9.0, *) {
            if let safariController = viewControllerToCommit as? SFSafariViewController {
                if let window = self.navigationController?.view.window {
                    window.rootViewController?.present(safariController, animated: true)
                }
            }
        }
    }
    
    @available(iOSApplicationExtension 9.0, *)
    override public var previewActionItems: [UIPreviewActionItem] {
        struct PreviewActionsData {
            let notificationSettings: PeerNotificationSettings?
            let peer: Peer?
        }
        let chatLocation = self.chatLocation
        let data = Atomic<PreviewActionsData?>(value: nil)
        let semaphore = DispatchSemaphore(value: 0)
        let _ = self.account.postbox.transaction({ transaction -> Void in
            switch chatLocation {
                case let .peer(peerId):
                    let _ = data.swap(PreviewActionsData(notificationSettings: transaction.getPeerNotificationSettings(peerId), peer: transaction.getPeer(peerId)))
                case .group:
                    let _ = data.swap(PreviewActionsData(notificationSettings: nil, peer: nil))
            }
            semaphore.signal()
        }).start()
        semaphore.wait()
        
        return data.with { [weak self] data -> [UIPreviewActionItem] in
            var items: [UIPreviewActionItem] = []
            if let data = data, let strongSelf = self {
                let presentationData = strongSelf.account.telegramApplicationContext.currentPresentationData.with { $0 }
                
                switch strongSelf.peekActions {
                    case .standard:
                        if let peer = data.peer {
                            if let _ = data.peer as? TelegramUser {
                                items.append(UIPreviewAction(title: "👍", style: .default, handler: { _, _ in
                                    if let strongSelf = self {
                                        let _ = enqueueMessages(account: strongSelf.account, peerId: peer.id, messages: strongSelf.transformEnqueueMessages([.message(text: "👍", attributes: [], mediaReference: nil, replyToMessageId: nil, localGroupingKey: nil)])).start()
                                    }
                                }))
                            }
                        
                            if let notificationSettings = data.notificationSettings as? TelegramPeerNotificationSettings {
                                if case .muted = notificationSettings.muteState {
                                    items.append(UIPreviewAction(title: presentationData.strings.Conversation_Unmute, style: .default, handler: { _, _ in
                                        if let strongSelf = self {
                                            let _ = togglePeerMuted(account: strongSelf.account, peerId: peer.id).start()
                                        }
                                    }))
                                } else {
                                    let muteInterval: Int32
                                    if let _ = data.peer as? TelegramChannel {
                                        muteInterval = Int32.max
                                    } else {
                                        muteInterval = 1 * 60 * 60
                                    }
                                    let title: String
                                    if muteInterval == Int32.max {
                                        title = presentationData.strings.Conversation_Mute
                                    } else {
                                        title = muteForIntervalString(strings: presentationData.strings, value: muteInterval)
                                    }
                                    
                                    items.append(UIPreviewAction(title: title, style: .default, handler: { _, _ in
                                        if let strongSelf = self {
                                            let _ = updatePeerMuteSetting(account: strongSelf.account, peerId: peer.id, muteInterval: muteInterval).start()
                                        }
                                    }))
                                }
                            }
                        }
                    case let .remove(action):
                        items.append(UIPreviewAction(title: presentationData.strings.Common_Delete, style: .destructive, handler: { _, _ in
                            action()
                        }))
                }
            }
            return items
        }
    }
    
    private func debugStreamSingleVideo(_ id: MessageId) {
        let gallery = GalleryController(account: self.account, source: .peerMessagesAtId(id), streamSingleVideo: true, replaceRootController: { [weak self] controller, ready in
            if let strongSelf = self {
                (strongSelf.navigationController as? NavigationController)?.replaceTopController(controller, animated: false, ready: ready)
            }
            }, baseNavigationController: self.navigationController as? NavigationController)
        
        self.chatDisplayNode.dismissInput()
        self.present(gallery, in: .window(.root), with: GalleryControllerPresentationArguments(transitionArguments: { [weak self] messageId, media in
            if let strongSelf = self {
                var transitionNode: (ASDisplayNode, () -> UIView?)?
                strongSelf.chatDisplayNode.historyNode.forEachItemNode { itemNode in
                    if let itemNode = itemNode as? ChatMessageItemView {
                        if let result = itemNode.transitionNode(id: messageId, media: media) {
                            transitionNode = result
                        }
                    }
                }
                if let transitionNode = transitionNode {
                    return GalleryTransitionArguments(transitionNode: transitionNode, addToTransitionSurface: { view in
                        if let strongSelf = self {
                            strongSelf.chatDisplayNode.historyNode.view.superview?.insertSubview(view, aboveSubview: strongSelf.chatDisplayNode.historyNode.view)
                        }
                    })
                }
            }
            return nil
        }))
    }
    
    private func presentBanMessageOptions(author: Peer, messageIds: Set<MessageId>, options: ChatAvailableMessageActionOptions) {
        if case let .peer(peerId) = self.chatLocation {
            self.navigationActionDisposable.set((fetchChannelParticipant(account: self.account, peerId: peerId, participantId: author.id)
            |> deliverOnMainQueue).start(next: { [weak self] participant in
                if let strongSelf = self {
                    var canBan = true
                    if let participant = participant {
                        switch participant {
                            case .creator:
                                canBan = false
                            case let .member(_, _, adminInfo, _):
                                if let adminInfo = adminInfo, !adminInfo.rights.flags.isEmpty {
                                    canBan = false
                                }
                        }
                    }
                    if canBan {
                        let actionSheet = ActionSheetController(presentationTheme: strongSelf.presentationData.theme)
                        var items: [ActionSheetItem] = []
                        
                        var actions = Set<Int>([0])
                        
                        let toggleCheck: (Int, Int) -> Void = { [weak actionSheet] category, itemIndex in
                            if actions.contains(category) {
                                actions.remove(category)
                            } else {
                                actions.insert(category)
                            }
                            actionSheet?.updateItem(groupIndex: 0, itemIndex: itemIndex, { item in
                                if let item = item as? ActionSheetCheckboxItem {
                                    return ActionSheetCheckboxItem(title: item.title, label: item.label, value: !item.value, action: item.action)
                                }
                                return item
                            })
                        }
                        
                        var itemIndex = 0
                        for categoryId in [0, 1, 2, 3] as [Int] {
                            var title = ""
                            if categoryId == 0 {
                                title = strongSelf.presentationData.strings.Conversation_Moderate_Delete
                            } else if categoryId == 1 {
                                title = strongSelf.presentationData.strings.Conversation_Moderate_Ban
                            } else if categoryId == 2 {
                                title = strongSelf.presentationData.strings.Conversation_Moderate_Report
                            } else if categoryId == 3 {
                                title = strongSelf.presentationData.strings.Conversation_Moderate_DeleteAllMessages(author.displayTitle).0
                            }
                            let index = itemIndex
                            items.append(ActionSheetCheckboxItem(title: title, label: "", value: actions.contains(categoryId), action: { value in
                                toggleCheck(categoryId, index)
                            }))
                            itemIndex += 1
                        }
                        
                        items.append(ActionSheetButtonItem(title: strongSelf.presentationData.strings.Common_Done, action: { [weak self, weak actionSheet] in
                            actionSheet?.dismissAnimated()
                            if let strongSelf = self {
                                strongSelf.updateChatPresentationInterfaceState(animated: true, interactive: true, { $0.updatedInterfaceState { $0.withoutSelectionState() } })
                                if actions.contains(3) {
                                    let _ = strongSelf.account.postbox.transaction({ transaction -> Void in
                                        transaction.removeAllMessagesWithAuthor(peerId, authorId: author.id)
                                    }).start()
                                    let _ = clearAuthorHistory(account: strongSelf.account, peerId: peerId, memberId: author.id).start()
                                } else if actions.contains(0) {
                                    let _ = deleteMessagesInteractively(postbox: strongSelf.account.postbox, messageIds: Array(messageIds), type: .forEveryone).start()
                                }
                                if actions.contains(1) {
                                    let _ = removePeerMember(account: strongSelf.account, peerId: peerId, memberId: author.id).start()
                                }
                            }
                        }))
                        
                        actionSheet.setItemGroups([ActionSheetItemGroup(items: items), ActionSheetItemGroup(items: [
                            ActionSheetButtonItem(title: strongSelf.presentationData.strings.Common_Cancel, color: .accent, action: { [weak actionSheet] in
                                actionSheet?.dismissAnimated()
                            })
                        ])])
                        strongSelf.present(actionSheet, in: .window(.root))
                    } else {
                        strongSelf.presentDeleteMessageOptions(messageIds: messageIds, options: options)
                    }
                }
            }))
        }
    }
    
    private func presentDeleteMessageOptions(messageIds: Set<MessageId>, options: ChatAvailableMessageActionOptions) {
        let actionSheet = ActionSheetController(presentationTheme: self.presentationData.theme)
        var items: [ActionSheetItem] = []
        var personalPeerName: String?
        var isChannel = false
        if let user = self.presentationInterfaceState.renderedPeer?.peer as? TelegramUser {
            personalPeerName = user.compactDisplayTitle
        } else if let peer = self.presentationInterfaceState.renderedPeer?.peer as? TelegramSecretChat, let associatedPeerId = peer.associatedPeerId, let user = self.presentationInterfaceState.renderedPeer?.peers[associatedPeerId] as? TelegramUser {
            personalPeerName = user.compactDisplayTitle
        } else if let channel = self.presentationInterfaceState.renderedPeer?.peer as? TelegramChannel, case .broadcast = channel.info {
            isChannel = true
        }
        
        if options.contains(.deleteGlobally) {
            let globalTitle: String
            if isChannel {
                globalTitle = self.presentationData.strings.Conversation_DeleteMessagesForEveryone
            } else if let personalPeerName = personalPeerName {
                globalTitle = self.presentationData.strings.Conversation_DeleteMessagesFor(personalPeerName).0
            } else {
                globalTitle = self.presentationData.strings.Conversation_DeleteMessagesForEveryone
            }
            items.append(ActionSheetButtonItem(title: globalTitle, color: .destructive, action: { [weak self, weak actionSheet] in
                actionSheet?.dismissAnimated()
                if let strongSelf = self {
                    strongSelf.updateChatPresentationInterfaceState(animated: true, interactive: true, { $0.updatedInterfaceState { $0.withoutSelectionState() } })
                    let _ = deleteMessagesInteractively(postbox: strongSelf.account.postbox, messageIds: Array(messageIds), type: .forEveryone).start()
                }
            }))
        }
        if options.contains(.deleteLocally) {
            var localOptionText = self.presentationData.strings.Conversation_DeleteMessagesForMe
            if case .peer(self.account.peerId) = self.chatLocation {
                if messageIds.count == 1 {
                    localOptionText = self.presentationData.strings.Conversation_Moderate_Delete
                } else {
                    localOptionText = self.presentationData.strings.Conversation_DeleteManyMessages
                }
            }
            items.append(ActionSheetButtonItem(title: localOptionText, color: .destructive, action: { [weak self, weak actionSheet] in
                actionSheet?.dismissAnimated()
                if let strongSelf = self {
                    strongSelf.updateChatPresentationInterfaceState(animated: true, interactive: true, { $0.updatedInterfaceState { $0.withoutSelectionState() } })
                    let _ = deleteMessagesInteractively(postbox: strongSelf.account.postbox, messageIds: Array(messageIds), type: .forLocalPeer).start()
                }
            }))
        }
        actionSheet.setItemGroups([ActionSheetItemGroup(items: items), ActionSheetItemGroup(items: [
            ActionSheetButtonItem(title: self.presentationData.strings.Common_Cancel, color: .accent, action: { [weak actionSheet] in
                actionSheet?.dismissAnimated()
            })
        ])])
        self.chatDisplayNode.dismissInput()
        self.present(actionSheet, in: .window(.root))
    }
    
    @available(iOSApplicationExtension 11.0, *)
    public func dropInteraction(_ interaction: UIDropInteraction, canHandle session: UIDropSession) -> Bool {
        return session.hasItemsConforming(toTypeIdentifiers: [kUTTypeImage as String])
    }
    
    @available(iOSApplicationExtension 11.0, *)
    public func dropInteraction(_ interaction: UIDropInteraction, sessionDidUpdate session: UIDropSession) -> UIDropProposal {
        if !canSendMessagesToChat(self.presentationInterfaceState) {
            return UIDropProposal(operation: .cancel)
        }
        
        //let dropLocation = session.location(in: self.chatDisplayNode.view)
        self.chatDisplayNode.updateDropInteraction(isActive: true)
        
        let operation: UIDropOperation
        operation = .copy
        return UIDropProposal(operation: operation)
    }
    
    @available(iOSApplicationExtension 11.0, *)
    public func dropInteraction(_ interaction: UIDropInteraction, performDrop session: UIDropSession) {
        session.loadObjects(ofClass: UIImage.self) { [weak self] imageItems in
            guard let strongSelf = self else {
                return
            }
            let images = imageItems as! [UIImage]
            
            strongSelf.chatDisplayNode.updateDropInteraction(isActive: false)
            
            strongSelf.chatDisplayNode.displayPasteMenu(images)
        }
    }
    
    @available(iOSApplicationExtension 11.0, *)
    public func dropInteraction(_ interaction: UIDropInteraction, sessionDidExit session: UIDropSession) {
        self.chatDisplayNode.updateDropInteraction(isActive: false)
    }
    
    @available(iOSApplicationExtension 11.0, *)
    public func dropInteraction(_ interaction: UIDropInteraction, sessionDidEnd session: UIDropSession) {
        self.chatDisplayNode.updateDropInteraction(isActive: false)
    }
    
    public func beginMessageSearch(_ query: String) {
        self.interfaceInteraction?.beginMessageSearch(.everything, query)
    }
    
    private func displayMediaRecordingTip() {
        let rect: CGRect? = self.chatDisplayNode.frameForInputActionButton()
        
        let updatedMode: ChatTextInputMediaRecordingButtonMode = self.presentationInterfaceState.interfaceState.mediaRecordingMode
        
        let text: String
        if updatedMode == .audio {
            text = self.presentationData.strings.Conversation_HoldForAudio
        } else {
            text = self.presentationData.strings.Conversation_HoldForVideo
        }
        
        if let tooltipController = self.mediaRecordingModeTooltipController {
            tooltipController.text = text
        } else if let rect = rect {
            let tooltipController = TooltipController(text: text)
            self.mediaRecordingModeTooltipController = tooltipController
            tooltipController.dismissed = { [weak self, weak tooltipController] in
                if let strongSelf = self, let tooltipController = tooltipController, strongSelf.mediaRecordingModeTooltipController === tooltipController {
                    strongSelf.mediaRecordingModeTooltipController = nil
                }
            }
            self.present(tooltipController, in: .window(.root), with: TooltipControllerPresentationArguments(sourceNodeAndRect: { [weak self] in
                if let strongSelf = self {
                    return (strongSelf.chatDisplayNode, rect)
                }
                return nil
            }))
        }
    }
    
    private func commitPurposefulAction() {
        self.purposefulAction?()
    }
}<|MERGE_RESOLUTION|>--- conflicted
+++ resolved
@@ -234,23 +234,11 @@
         }
         
         let controllerInteraction = ChatControllerInteraction(openMessage: { [weak self] message in
-<<<<<<< HEAD
-            if let strongSelf = self, strongSelf.isNodeLoaded, let message = strongSelf.chatDisplayNode.historyNode.messageInCurrentHistoryView(message.id) {
-                strongSelf.commitPurposefulAction()
-                
-                for media in message.media {
-                    if let action = media as? TelegramMediaAction {
-                        switch action.action {
-                            case .pinnedMessageUpdated:
-                                for attribute in message.attributes {
-                                    if let attribute = attribute as? ReplyMessageAttribute {
-                                        strongSelf.navigateToMessage(from: message.id, to: .id(attribute.messageId))
-                                        break
-                                    }
-=======
             guard let strongSelf = self, strongSelf.isNodeLoaded, let message = strongSelf.chatDisplayNode.historyNode.messageInCurrentHistoryView(message.id) else {
                 return false
             }
+            strongSelf.commitPurposefulAction()
+            
             var openMessageByAction: Bool = false
 
             for media in message.media {
@@ -261,7 +249,6 @@
                                 if let attribute = attribute as? ReplyMessageAttribute {
                                     strongSelf.navigateToMessage(from: message.id, to: .id(attribute.messageId))
                                     break
->>>>>>> 54eb8f74
                                 }
                             }
                         case let .photoUpdated(image):
@@ -289,12 +276,12 @@
                             }
                         }
                     }
-<<<<<<< HEAD
                     return selectedNode
                 }, addToTransitionSurface: { view in
-                    if let strongSelf = self {
-                        strongSelf.chatDisplayNode.historyNode.view.superview?.insertSubview(view, aboveSubview: strongSelf.chatDisplayNode.historyNode.view)
-                    }
+                    guard let strongSelf = self else {
+                        return
+                    }
+                    strongSelf.chatDisplayNode.historyNode.view.superview?.insertSubview(view, aboveSubview: strongSelf.chatDisplayNode.historyNode.view)
                 }, openUrl: { url in
                     self?.openUrl(url, concealed: false)
                 }, openPeer: { peer, navigation in
@@ -321,41 +308,6 @@
                                     if let itemNode = itemNode as? ChatMessageItemView {
                                         itemNode.updateHiddenMedia()
                                     }
-=======
-                }
-                return selectedNode
-            }, addToTransitionSurface: { view in
-                guard let strongSelf = self else {
-                    return
-                }
-                strongSelf.chatDisplayNode.historyNode.view.superview?.insertSubview(view, aboveSubview: strongSelf.chatDisplayNode.historyNode.view)
-            }, openUrl: { url in
-                self?.openUrl(url, concealed: false)
-            }, openPeer: { peer, navigation in
-                self?.openPeer(peerId: peer.id, navigation: navigation, fromMessage: nil)
-            }, callPeer: { peerId in
-                self?.controllerInteraction?.callPeer(peerId)
-            }, enqueueMessage: { message in
-                self?.sendMessages([message])
-            }, sendSticker: canSendMessagesToChat(strongSelf.presentationInterfaceState) ? { fileReference in
-                self?.controllerInteraction?.sendSticker(fileReference)
-                } : nil, setupTemporaryHiddenMedia: { signal, centralIndex, galleryMedia in
-                if let strongSelf = self {
-                    strongSelf.temporaryHiddenGalleryMediaDisposable.set((signal
-                    |> deliverOnMainQueue).start(next: { entry in
-                        if let strongSelf = self, let controllerInteraction = strongSelf.controllerInteraction {
-                            var messageIdAndMedia: [MessageId: [Media]] = [:]
-                            
-                            if let entry = entry, entry.index == centralIndex {
-                                messageIdAndMedia[message.id] = [galleryMedia]
-                            }
-                            
-                            controllerInteraction.hiddenMedia = messageIdAndMedia
-                            
-                            strongSelf.chatDisplayNode.historyNode.forEachItemNode { itemNode in
-                                if let itemNode = itemNode as? ChatMessageItemView {
-                                    itemNode.updateHiddenMedia()
->>>>>>> 54eb8f74
                                 }
                             }
                         }
