import Foundation
import AsyncDisplayKit
import Display
import SwiftSignalKit
import Postbox
import TelegramCore

import LegacyComponents

final class WebEmbedVideoContent: UniversalVideoContent {
    let id: AnyHashable
    let webPage: TelegramMediaWebpage
    let webpageContent: TelegramMediaWebpageLoadedContent
    let dimensions: CGSize
    let duration: Int32
    
    init?(webPage: TelegramMediaWebpage, webpageContent: TelegramMediaWebpageLoadedContent) {
        guard let embedUrl = webpageContent.embedUrl else {
            return nil
        }
        self.id = AnyHashable(embedUrl)
        self.webPage = webPage
        self.webpageContent = webpageContent
        self.dimensions = webpageContent.embedSize ?? CGSize(width: 128.0, height: 128.0)
        self.duration = Int32(webpageContent.duration ?? (0 as Int))
    }
    
    func makeContentNode(postbox: Postbox, audioSession: ManagedAudioSession) -> UniversalVideoContentNode & ASDisplayNode {
        return WebEmbedVideoContentNode(postbox: postbox, audioSessionManager: audioSession, webPage: self.webPage, webpageContent: self.webpageContent)
    }
}

private final class WebEmbedVideoContentNode: ASDisplayNode, UniversalVideoContentNode {
    private let webpageContent: TelegramMediaWebpageLoadedContent
    private let intrinsicDimensions: CGSize
    private let approximateDuration: Int32
    
    private let audioSessionDisposable = MetaDisposable()
    private var hasAudioSession = false
    
    private let playbackCompletedListeners = Bag<() -> Void>()
    
    private var initializedStatus = false
    private let _status = Promise<MediaPlayerStatus>()
    var status: Signal<MediaPlayerStatus, NoError> {
        return self._status.get()
    }
    
    private let _bufferingStatus = Promise<(IndexSet, Int)?>()
    var bufferingStatus: Signal<(IndexSet, Int)?, NoError> {
        return self._bufferingStatus.get()
    }
    
    private var seekId: Int = 0
    
    private let _ready = Promise<Void>()
    var ready: Signal<Void, NoError> {
        return self._ready.get()
    }
    
    private let _preloadCompleted = ValuePromise<Bool>()
    var preloadCompleted: Signal<Bool, NoError> {
        return self._preloadCompleted.get()
    }
    
    private let imageNode: TransformImageNode
    private let playerNode: WebEmbedPlayerNode
    
    private let thumbnail = Promise<UIImage?>()
    private var thumbnailDisposable: Disposable?
    
    private var loadProgressDisposable: Disposable?
    private var statusDisposable: Disposable?
    
    init(postbox: Postbox, audioSessionManager: ManagedAudioSession, webPage: TelegramMediaWebpage, webpageContent: TelegramMediaWebpageLoadedContent) {
        self.webpageContent = webpageContent
        self.approximateDuration = Int32(webpageContent.duration ?? 0)
        
        if let embedSize = webpageContent.embedSize {
            self.intrinsicDimensions = embedSize
        } else {
            self.intrinsicDimensions = CGSize(width: 480.0, height: 320.0)
        }
    
        self.imageNode = TransformImageNode()
        if let embedUrl = webpageContent.embedUrl {
            let impl = webEmbedImplementation(embedUrl: embedUrl, url: webpageContent.url)
            self.playerNode = WebEmbedPlayerNode(impl: impl, intrinsicDimensions: self.intrinsicDimensions)
        } else {
            let impl = GenericEmbedImplementation(url: webpageContent.url)
            self.playerNode = WebEmbedPlayerNode(impl: impl, intrinsicDimensions: self.intrinsicDimensions)
        }
        
        super.init()
        
        self.addSubnode(self.playerNode)
        self.addSubnode(self.imageNode)
        
//        let nativeLoadProgress = nil //self.playerView.loadProgress()
//        let loadProgress: Signal<Float, NoError> = Signal { subscriber in
//            let disposable = nativeLoadProgress?.start(next: { value in
//                subscriber.putNext((value as! NSNumber).floatValue)
//            })
//            return ActionDisposable {
//                disposable?.dispose()
//            }
//        }
        
        self._preloadCompleted.set(true)
        
//        self.loadProgressDisposable = (loadProgress |> deliverOnMainQueue).start(next: { [weak self] value in
//            if let strongSelf = self {
//                strongSelf._preloadCompleted.set(value.isEqual(to: 1.0))
//            }
//        })
        
        if let image = webpageContent.image {
            self.thumbnailDisposable = (rawMessagePhoto(postbox: postbox, photoReference: .webPage(webPage: WebpageReference(webPage), media: image))
            |> deliverOnMainQueue).start(next: { [weak self] image in
                if let strongSelf = self {
                    strongSelf.thumbnail.set(.single(image))
                    strongSelf._ready.set(.single(Void()))
                }
            })
        } else {
            self._ready.set(.single(Void()))
        }
<<<<<<< HEAD

        self._status.set(self.playerNode.status)
=======
        
        self._status.set(MediaPlayerStatus(generationTimestamp: 0.0, duration: Double(self.approximateDuration), dimensions: CGSize(), timestamp: 0.0, baseRate: 1.0, seekId: self.seekId, status: .buffering(initial: true, whilePlaying: true)))
        
        let stateSignal = self.playerView.stateSignal()!
        self.statusDisposable = (Signal<MediaPlayerStatus, NoError> { subscriber in
            let innerDisposable = stateSignal.start(next: { next in
                if let next = next as? TGEmbedPlayerState {
                    let status: MediaPlayerPlaybackStatus
                    if next.playing {
                        status = .playing
                    } else if next.buffering {
                        status = .buffering(initial: false, whilePlaying: next.playing)
                    } else {
                        status = .paused
                    }
                    subscriber.putNext(MediaPlayerStatus(generationTimestamp: 0.0, duration: next.duration, dimensions: CGSize(), timestamp: max(0.0, next.position), baseRate: 1.0, seekId: 0, status: status))
                }
            })
            return ActionDisposable {
                innerDisposable?.dispose()
            }
        } |> deliverOnMainQueue).start(next: { [weak self] value in
            if let strongSelf = self {
                if !strongSelf.initializedStatus {
                    if case .paused = value.status {
                        return
                    }
                }
                strongSelf.initializedStatus = true
                strongSelf._status.set(MediaPlayerStatus(generationTimestamp: value.generationTimestamp, duration: value.duration, dimensions: CGSize(), timestamp: value.timestamp, baseRate: 1.0, seekId: strongSelf.seekId, status: value.status))
            }
        })
        
>>>>>>> 368a96b2
        self._bufferingStatus.set(.single(nil))
    }
    
    deinit {
        self.audioSessionDisposable.dispose()
        
        self.loadProgressDisposable?.dispose()
        self.thumbnailDisposable?.dispose()
        self.statusDisposable?.dispose()
    }
    
    func updateLayout(size: CGSize, transition: ContainedViewLayoutTransition) {
        transition.updatePosition(node: self.playerNode, position: CGPoint(x: size.width / 2.0, y: size.height / 2.0))
        transition.updateTransformScale(node: self.playerNode, scale: size.width / self.intrinsicDimensions.width)

        transition.updateFrame(node: self.imageNode, frame: CGRect(origin: CGPoint(), size: size))
    }
    
    func play() {
        assert(Queue.mainQueue().isCurrent())
<<<<<<< HEAD
        self.playerNode.play()
=======
        if !self.initializedStatus {
            self._status.set(MediaPlayerStatus(generationTimestamp: 0.0, duration: Double(self.approximateDuration), dimensions: CGSize(), timestamp: 0.0, baseRate: 1.0, seekId: self.seekId, status: .buffering(initial: true, whilePlaying: true)))
        } else {
            self.playerView.playVideo()
        }
>>>>>>> 368a96b2
    }
    
    func pause() {
        assert(Queue.mainQueue().isCurrent())
<<<<<<< HEAD
        self.playerNode.pause()
=======
        if !self.initializedStatus {
            self._status.set(MediaPlayerStatus(generationTimestamp: 0.0, duration: Double(self.approximateDuration), dimensions: CGSize(), timestamp: 0.0, baseRate: 1.0, seekId: self.seekId, status: .paused))
        }
        self.playerView.pauseVideo()
>>>>>>> 368a96b2
    }
    
    func togglePlayPause() {
        assert(Queue.mainQueue().isCurrent())
        self.playerNode.togglePlayPause()
    }
    
    func setSoundEnabled(_ value: Bool) {
        assert(Queue.mainQueue().isCurrent())
        /*if value {
            self.player.playOnceWithSound()
        } else {
            self.player.continuePlayingWithoutSound()
        }*/
    }
    
    func seek(_ timestamp: Double) {
        assert(Queue.mainQueue().isCurrent())
        self.seekId += 1
        self.playerNode.seek(timestamp: timestamp)
        //self.playerView.seek(toPosition: timestamp)
    }
    
    func playOnceWithSound(playAndRecord: Bool) {
    }
    
    func setForceAudioToSpeaker(_ forceAudioToSpeaker: Bool) {
    }
    
    func continuePlayingWithoutSound() {
    }
    
    func setBaseRate(_ baseRate: Double) {
    }
    
    func addPlaybackCompleted(_ f: @escaping () -> Void) -> Int {
        return self.playbackCompletedListeners.add(f)
    }
    
    func removePlaybackCompleted(_ index: Int) {
        self.playbackCompletedListeners.remove(index)
    }
    
    func fetchControl(_ control: UniversalVideoNodeFetchControl) {
    }
}<|MERGE_RESOLUTION|>--- conflicted
+++ resolved
@@ -125,44 +125,42 @@
         } else {
             self._ready.set(.single(Void()))
         }
-<<<<<<< HEAD
-
         self._status.set(self.playerNode.status)
-=======
-        
-        self._status.set(MediaPlayerStatus(generationTimestamp: 0.0, duration: Double(self.approximateDuration), dimensions: CGSize(), timestamp: 0.0, baseRate: 1.0, seekId: self.seekId, status: .buffering(initial: true, whilePlaying: true)))
-        
-        let stateSignal = self.playerView.stateSignal()!
-        self.statusDisposable = (Signal<MediaPlayerStatus, NoError> { subscriber in
-            let innerDisposable = stateSignal.start(next: { next in
-                if let next = next as? TGEmbedPlayerState {
-                    let status: MediaPlayerPlaybackStatus
-                    if next.playing {
-                        status = .playing
-                    } else if next.buffering {
-                        status = .buffering(initial: false, whilePlaying: next.playing)
-                    } else {
-                        status = .paused
-                    }
-                    subscriber.putNext(MediaPlayerStatus(generationTimestamp: 0.0, duration: next.duration, dimensions: CGSize(), timestamp: max(0.0, next.position), baseRate: 1.0, seekId: 0, status: status))
-                }
-            })
-            return ActionDisposable {
-                innerDisposable?.dispose()
-            }
-        } |> deliverOnMainQueue).start(next: { [weak self] value in
-            if let strongSelf = self {
-                if !strongSelf.initializedStatus {
-                    if case .paused = value.status {
-                        return
-                    }
-                }
-                strongSelf.initializedStatus = true
-                strongSelf._status.set(MediaPlayerStatus(generationTimestamp: value.generationTimestamp, duration: value.duration, dimensions: CGSize(), timestamp: value.timestamp, baseRate: 1.0, seekId: strongSelf.seekId, status: value.status))
-            }
-        })
-        
->>>>>>> 368a96b2
+
+//
+//        self._status.set(MediaPlayerStatus(generationTimestamp: 0.0, duration: Double(self.approximateDuration), dimensions: CGSize(), timestamp: 0.0, baseRate: 1.0, seekId: self.seekId, status: .buffering(initial: true, whilePlaying: true)))
+//
+//        let stateSignal = self.playerView.stateSignal()!
+//        self.statusDisposable = (Signal<MediaPlayerStatus, NoError> { subscriber in
+//            let innerDisposable = stateSignal.start(next: { next in
+//                if let next = next as? TGEmbedPlayerState {
+//                    let status: MediaPlayerPlaybackStatus
+//                    if next.playing {
+//                        status = .playing
+//                    } else if next.buffering {
+//                        status = .buffering(initial: false, whilePlaying: next.playing)
+//                    } else {
+//                        status = .paused
+//                    }
+//                    subscriber.putNext(MediaPlayerStatus(generationTimestamp: 0.0, duration: next.duration, dimensions: CGSize(), timestamp: max(0.0, next.position), baseRate: 1.0, seekId: 0, status: status))
+//                }
+//            })
+//            return ActionDisposable {
+//                innerDisposable?.dispose()
+//            }
+//        } |> deliverOnMainQueue).start(next: { [weak self] value in
+//            if let strongSelf = self {
+//                if !strongSelf.initializedStatus {
+//                    if case .paused = value.status {
+//                        return
+//                    }
+//                }
+//                strongSelf.initializedStatus = true
+//                strongSelf._status.set(MediaPlayerStatus(generationTimestamp: value.generationTimestamp, duration: value.duration, dimensions: CGSize(), timestamp: value.timestamp, baseRate: 1.0, seekId: strongSelf.seekId, status: value.status))
+//            }
+//        })
+//
+//>>>>>>> 368a96b2910b01bf361ed88aefd8662804f55f0a
         self._bufferingStatus.set(.single(nil))
     }
     
@@ -183,27 +181,27 @@
     
     func play() {
         assert(Queue.mainQueue().isCurrent())
-<<<<<<< HEAD
+
         self.playerNode.play()
-=======
-        if !self.initializedStatus {
-            self._status.set(MediaPlayerStatus(generationTimestamp: 0.0, duration: Double(self.approximateDuration), dimensions: CGSize(), timestamp: 0.0, baseRate: 1.0, seekId: self.seekId, status: .buffering(initial: true, whilePlaying: true)))
-        } else {
-            self.playerView.playVideo()
-        }
->>>>>>> 368a96b2
+
+//        if !self.initializedStatus {
+//            self._status.set(MediaPlayerStatus(generationTimestamp: 0.0, duration: Double(self.approximateDuration), dimensions: CGSize(), timestamp: 0.0, baseRate: 1.0, seekId: self.seekId, status: .buffering(initial: true, whilePlaying: true)))
+//        } else {
+//            self.playerView.playVideo()
+//        }
+//>>>>>>> 368a96b2910b01bf361ed88aefd8662804f55f0a
     }
     
     func pause() {
         assert(Queue.mainQueue().isCurrent())
-<<<<<<< HEAD
+
         self.playerNode.pause()
-=======
-        if !self.initializedStatus {
-            self._status.set(MediaPlayerStatus(generationTimestamp: 0.0, duration: Double(self.approximateDuration), dimensions: CGSize(), timestamp: 0.0, baseRate: 1.0, seekId: self.seekId, status: .paused))
-        }
-        self.playerView.pauseVideo()
->>>>>>> 368a96b2
+
+//        if !self.initializedStatus {
+//            self._status.set(MediaPlayerStatus(generationTimestamp: 0.0, duration: Double(self.approximateDuration), dimensions: CGSize(), timestamp: 0.0, baseRate: 1.0, seekId: self.seekId, status: .paused))
+//        }
+//        self.playerView.pauseVideo()
+//>>>>>>> 368a96b2910b01bf361ed88aefd8662804f55f0a
     }
     
     func togglePlayPause() {
